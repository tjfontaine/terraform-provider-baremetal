--- conflicted
+++ resolved
@@ -97,11 +97,7 @@
 	if md, ok := r.optional.(MetadataUnmarshallable); ok {
 		prefix := "opc-meta-"
 		for name, val := range md.GetMetadata() {
-<<<<<<< HEAD
-			oHeader[prefix + name] = []string{val}
-=======
 			oHeader[prefix+name] = []string{val}
->>>>>>> 3e28496c
 		}
 	}
 
