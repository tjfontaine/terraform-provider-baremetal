--- conflicted
+++ resolved
@@ -327,17 +327,10 @@
 			"revisionTime": "2017-02-01T00:43:30Z"
 		},
 		{
-<<<<<<< HEAD
-			"checksumSHA1": "YX5yVeCwpYEaqQnMhVKPyzCjoh0=",
-			"path": "github.com/MustWin/baremetal-sdk-go",
-			"revision": "856da434666be2581d208e1f5b025083edf906c9",
-			"revisionTime": "2017-04-24T03:17:10Z"
-=======
 			"checksumSHA1": "CTd6B1wW8O9VmOitzoUAzn6GT2U=",
 			"path": "github.com/MustWin/baremetal-sdk-go",
 			"revision": "7497c560fc36dd413d599078d5412f21a7ca16c8",
 			"revisionTime": "2017-04-28T02:51:29Z"
->>>>>>> 6cfc0e8a
 		},
 		{
 			"checksumSHA1": "Aqy8/FoAIidY/DeQ5oTYSZ4YFVc=",
