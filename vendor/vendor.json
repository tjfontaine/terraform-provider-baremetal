{
	"comment": "",
	"ignore": "test",
	"package": [
		{
			"path": "appengine",
			"revision": ""
		},
		{
			"path": "appengine_internal",
			"revision": ""
		},
		{
			"path": "appengine_internal/base",
			"revision": ""
		},
		{
			"path": "context",
			"revision": ""
		},
		{
			"checksumSHA1": "rJgU6MbpmtRBZH6JNByWvzNNKlM=",
			"path": "github.com/Azure/azure-sdk-for-go/arm/cdn",
			"revision": "2cdbb8553a20830507e4178b4d0803794136dde7",
			"revisionTime": "2016-06-29T16:19:23Z"
		},
		{
			"checksumSHA1": "akhrj2PzJv19enRg4Ar6rE6FWLk=",
			"path": "github.com/Azure/azure-sdk-for-go/arm/compute",
			"revision": "2cdbb8553a20830507e4178b4d0803794136dde7",
			"revisionTime": "2016-06-29T16:19:23Z"
		},
		{
			"checksumSHA1": "opJ3PtP7GCxGbMGTdqDIvAL30X0=",
			"path": "github.com/Azure/azure-sdk-for-go/arm/network",
			"revision": "2cdbb8553a20830507e4178b4d0803794136dde7",
			"revisionTime": "2016-06-29T16:19:23Z"
		},
		{
			"checksumSHA1": "hBg0HREYbzIAzab2qpevBiYQ8V4=",
			"path": "github.com/Azure/azure-sdk-for-go/arm/resources/resources",
			"revision": "2cdbb8553a20830507e4178b4d0803794136dde7",
			"revisionTime": "2016-06-29T16:19:23Z"
		},
		{
			"checksumSHA1": "HTn8BviQEiF6Tp98QWlov90du90=",
			"path": "github.com/Azure/azure-sdk-for-go/arm/scheduler",
			"revision": "2cdbb8553a20830507e4178b4d0803794136dde7",
			"revisionTime": "2016-06-29T16:19:23Z"
		},
		{
			"checksumSHA1": "XtI6atfC23rgxiObn0Da6fvXL94=",
			"path": "github.com/Azure/azure-sdk-for-go/arm/storage",
			"revision": "2cdbb8553a20830507e4178b4d0803794136dde7",
			"revisionTime": "2016-06-29T16:19:23Z"
		},
		{
			"checksumSHA1": "jX7XIp5BEQMJS7q4+9dHCg6U4Qo=",
			"path": "github.com/Azure/azure-sdk-for-go/arm/trafficmanager",
			"revision": "87de771fcdf5ec4341f3842f74b5bb98652b10f7",
			"revisionTime": "2016-08-02T17:36:09Z"
		},
		{
			"checksumSHA1": "Q+0Zz0iylSKMck4JhYc8XR83i8M=",
			"path": "github.com/Azure/azure-sdk-for-go/core/http",
			"revision": "2cdbb8553a20830507e4178b4d0803794136dde7",
			"revisionTime": "2016-06-29T16:19:23Z"
		},
		{
			"checksumSHA1": "F2fqk+OPM3drSkK0G6So5ASayyA=",
			"path": "github.com/Azure/azure-sdk-for-go/core/tls",
			"revision": "2cdbb8553a20830507e4178b4d0803794136dde7",
			"revisionTime": "2016-06-29T16:19:23Z"
		},
		{
			"checksumSHA1": "SGOuRzxuQpJChBvq6SsNojKvcKw=",
			"path": "github.com/Azure/azure-sdk-for-go/management",
			"revision": "2cdbb8553a20830507e4178b4d0803794136dde7",
			"revisionTime": "2016-06-29T16:19:23Z"
		},
		{
			"checksumSHA1": "TcQ6KXoBkvUhCYeggJ/bwcz+QaQ=",
			"path": "github.com/Azure/azure-sdk-for-go/management/affinitygroup",
			"revision": "2cdbb8553a20830507e4178b4d0803794136dde7",
			"revisionTime": "2016-06-29T16:19:23Z"
		},
		{
			"checksumSHA1": "HfjyhRfmKBsVgWLTOfWVcxe8Z88=",
			"path": "github.com/Azure/azure-sdk-for-go/management/hostedservice",
			"revision": "2cdbb8553a20830507e4178b4d0803794136dde7",
			"revisionTime": "2016-06-29T16:19:23Z"
		},
		{
			"checksumSHA1": "4otMhU6xZ41HfmiGZFYtV93GdcI=",
			"path": "github.com/Azure/azure-sdk-for-go/management/location",
			"revision": "2cdbb8553a20830507e4178b4d0803794136dde7",
			"revisionTime": "2016-06-29T16:19:23Z"
		},
		{
			"checksumSHA1": "hxivwm3D13cqFGOlOS3q8HD7DN0=",
			"path": "github.com/Azure/azure-sdk-for-go/management/networksecuritygroup",
			"revision": "2cdbb8553a20830507e4178b4d0803794136dde7",
			"revisionTime": "2016-06-29T16:19:23Z"
		},
		{
			"checksumSHA1": "2USoeYg8k1tA1QNLRByEnP/asqs=",
			"path": "github.com/Azure/azure-sdk-for-go/management/osimage",
			"revision": "2cdbb8553a20830507e4178b4d0803794136dde7",
			"revisionTime": "2016-06-29T16:19:23Z"
		},
		{
			"checksumSHA1": "hzwziaU5QlMlFcFPdbEmW18oV3Y=",
			"path": "github.com/Azure/azure-sdk-for-go/management/sql",
			"revision": "2cdbb8553a20830507e4178b4d0803794136dde7",
			"revisionTime": "2016-06-29T16:19:23Z"
		},
		{
			"checksumSHA1": "YoAhDE0X6hSFuPpXbpfqcTC0Zvw=",
			"path": "github.com/Azure/azure-sdk-for-go/management/storageservice",
			"revision": "2cdbb8553a20830507e4178b4d0803794136dde7",
			"revisionTime": "2016-06-29T16:19:23Z"
		},
		{
			"checksumSHA1": "6xEiZL4a9rr5YbnY0RdzuzhEF1Q=",
			"path": "github.com/Azure/azure-sdk-for-go/management/virtualmachine",
			"revision": "2cdbb8553a20830507e4178b4d0803794136dde7",
			"revisionTime": "2016-06-29T16:19:23Z"
		},
		{
			"checksumSHA1": "xcBM3zQtfcE3VHNBACJJGEesCBI=",
			"path": "github.com/Azure/azure-sdk-for-go/management/virtualmachinedisk",
			"revision": "2cdbb8553a20830507e4178b4d0803794136dde7",
			"revisionTime": "2016-06-29T16:19:23Z"
		},
		{
			"checksumSHA1": "0bfdkDZ2JFV7bol6GQFfC0g+lP4=",
			"path": "github.com/Azure/azure-sdk-for-go/management/virtualmachineimage",
			"revision": "2cdbb8553a20830507e4178b4d0803794136dde7",
			"revisionTime": "2016-06-29T16:19:23Z"
		},
		{
			"checksumSHA1": "IhjDqm84VDVSIoHyiGvUzuljG3s=",
			"path": "github.com/Azure/azure-sdk-for-go/management/virtualnetwork",
			"revision": "2cdbb8553a20830507e4178b4d0803794136dde7",
			"revisionTime": "2016-06-29T16:19:23Z"
		},
		{
			"checksumSHA1": "KkKaKnxZ+I5qG0V0eg8vjNctI+E=",
			"path": "github.com/Azure/azure-sdk-for-go/management/vmutils",
			"revision": "2cdbb8553a20830507e4178b4d0803794136dde7",
			"revisionTime": "2016-06-29T16:19:23Z"
		},
		{
			"checksumSHA1": "O6OHu5bxX1FAHpKt0TDSwPLvmzA=",
			"path": "github.com/Azure/azure-sdk-for-go/storage",
			"revision": "2cdbb8553a20830507e4178b4d0803794136dde7",
			"revisionTime": "2016-06-29T16:19:23Z"
		},
		{
			"checksumSHA1": "pi00alAztMy9MGxJmvg9qC+tsGk=",
			"path": "github.com/Azure/go-autorest/autorest",
			"revision": "9c64b6583716b13caa7f85398c3331229c38f168",
			"revisionTime": "2016-06-28T23:39:30Z"
		},
		{
			"checksumSHA1": "wP+cCq8z17Raoq9PndkX4J17W2w=",
			"path": "github.com/Azure/go-autorest/autorest/azure",
			"revision": "9c64b6583716b13caa7f85398c3331229c38f168",
			"revisionTime": "2016-06-28T23:39:30Z"
		},
		{
			"checksumSHA1": "q4bSpJ5t571H3ny1PwIgTn6g75E=",
			"path": "github.com/Azure/go-autorest/autorest/date",
			"revision": "9c64b6583716b13caa7f85398c3331229c38f168",
			"revisionTime": "2016-06-28T23:39:30Z"
		},
		{
			"checksumSHA1": "Ev8qCsbFjDlMlX0N2tYAhYQFpUc=",
			"path": "github.com/Azure/go-autorest/autorest/to",
			"revision": "9c64b6583716b13caa7f85398c3331229c38f168",
			"revisionTime": "2016-06-28T23:39:30Z"
		},
		{
			"checksumSHA1": "ICScouhAqYHoJEpJlJMYg7EzgyY=",
			"path": "github.com/CenturyLinkCloud/clc-sdk",
			"revision": "a9fa34e3392fbe61aee146e90a106fad59a6013c",
			"revisionTime": "2016-05-13T19:36:35Z"
		},
		{
			"checksumSHA1": "6PmfFhX5YwpzD7YVaC3tO8RV2NE=",
			"path": "github.com/CenturyLinkCloud/clc-sdk/aa",
			"revision": "a9fa34e3392fbe61aee146e90a106fad59a6013c",
			"revisionTime": "2016-05-13T19:36:35Z"
		},
		{
			"checksumSHA1": "b1mPi5zS0xRMOewslHGrMBv+Z1Y=",
			"path": "github.com/CenturyLinkCloud/clc-sdk/alert",
			"revision": "a9fa34e3392fbe61aee146e90a106fad59a6013c",
			"revisionTime": "2016-05-13T19:36:35Z"
		},
		{
			"checksumSHA1": "5xu6IMFKH9GNLSKRgVfIFQQ9Hnw=",
			"path": "github.com/CenturyLinkCloud/clc-sdk/api",
			"revision": "a9fa34e3392fbe61aee146e90a106fad59a6013c",
			"revisionTime": "2016-05-13T19:36:35Z"
		},
		{
			"checksumSHA1": "TWffSjF3LfoHD0fiZTWyNKXU8To=",
			"path": "github.com/CenturyLinkCloud/clc-sdk/dc",
			"revision": "a9fa34e3392fbe61aee146e90a106fad59a6013c",
			"revisionTime": "2016-05-13T19:36:35Z"
		},
		{
			"checksumSHA1": "1Wx5cs1C4EffZ2Wf/0XWJMAhNaQ=",
			"path": "github.com/CenturyLinkCloud/clc-sdk/group",
			"revision": "a9fa34e3392fbe61aee146e90a106fad59a6013c",
			"revisionTime": "2016-05-13T19:36:35Z"
		},
		{
			"checksumSHA1": "I5KBgGwEUB3qId3Uxy1TcEu/394=",
			"path": "github.com/CenturyLinkCloud/clc-sdk/lb",
			"revision": "a9fa34e3392fbe61aee146e90a106fad59a6013c",
			"revisionTime": "2016-05-13T19:36:35Z"
		},
		{
			"checksumSHA1": "VrkwAbWo2jEt+vsRGRlkryapBjQ=",
			"path": "github.com/CenturyLinkCloud/clc-sdk/server",
			"revision": "a9fa34e3392fbe61aee146e90a106fad59a6013c",
			"revisionTime": "2016-05-13T19:36:35Z"
		},
		{
			"checksumSHA1": "+dH0LCzco4D8rjXsLcFIkOht560=",
			"path": "github.com/CenturyLinkCloud/clc-sdk/status",
			"revision": "a9fa34e3392fbe61aee146e90a106fad59a6013c",
			"revisionTime": "2016-05-13T19:36:35Z"
		},
		{
			"checksumSHA1": "jZHdtVQsg/9NeRqbxwy63OSbLl8=",
			"path": "github.com/DreamItGetIT/statuscake",
			"revision": "6506c175c439e76531595d72f6eeb9aea9b3c1da",
			"revisionTime": "2016-06-23T11:12:34Z"
		},
		{
			"checksumSHA1": "nomT+8bvze/Qmc0tK0r0mwgHV6M=",
			"path": "github.com/Ensighten/udnssdk",
			"revision": "9f1218928b30c6dec7f2c184c47286abc325deb9",
			"revisionTime": "2016-06-13T20:05:45Z"
		},
		{
			"checksumSHA1": "VoJ0RmQKHQ0XLYpEMojBSxwqDkU=",
			"path": "github.com/Ensighten/udnssdk/passwordcredentials",
			"revision": "9f1218928b30c6dec7f2c184c47286abc325deb9",
			"revisionTime": "2016-06-13T20:05:45Z"
		},
		{
<<<<<<< HEAD
			"checksumSHA1": "OhO/hDIifKHgtscRIPDfOdGPtXg=",
			"path": "github.com/MustWin/baremetal-sdk-go",
			"revision": "e7259e966782d050b10dfdea2b27ed65b9aad0a8",
			"revisionTime": "2016-12-13T06:03:32Z"
=======
			"checksumSHA1": "WAMyDORvxRdgXl4YJ4HHvjGAVpY=",
			"path": "github.com/MustWin/baremetal-sdk-go",
			"revision": "6276000e60a682b1f47afa27f8509849111d2617",
			"revisionTime": "2016-12-14T05:05:42Z"
>>>>>>> dc18a4be
		},
		{
			"checksumSHA1": "p/wqTTt2dWHknWiFxygpsD1cwtw=",
			"path": "github.com/MustWin/baremetal-sdk-go/test/core",
			"revision": "0d5f3eb553bbe721e98b84d1d95b906f2448f7fc",
			"revisionTime": "2016-08-24T22:28:48Z"
		},
		{
			"checksumSHA1": "OuYaRq7fvWVAgr99xJ6ldGZVHXA=",
			"path": "github.com/MustWin/baremetal-sdk-go/test/identity",
			"revision": "0d5f3eb553bbe721e98b84d1d95b906f2448f7fc",
			"revisionTime": "2016-08-24T22:28:48Z"
		},
		{
			"checksumSHA1": "V94OFqseZLAgTviLxKcRgZjT7Sg=",
			"path": "github.com/MustWin/baremetal-sdk-go/test/shared",
			"revision": "0d5f3eb553bbe721e98b84d1d95b906f2448f7fc",
			"revisionTime": "2016-08-24T22:28:48Z"
		},
		{
			"checksumSHA1": "htjvdG/znrHmFYRQBqA2vHrJsF4=",
			"path": "github.com/Sirupsen/logrus",
			"revision": "f3cfb454f4c209e6668c95216c4744b8fddb2356",
			"revisionTime": "2016-06-01T11:32:10Z"
		},
		{
			"checksumSHA1": "ly9VLPE9GKo2U7mnbZyjb2LDQ3w=",
			"path": "github.com/Unknwon/com",
			"revision": "28b053d5a2923b87ce8c5a08f3af779894a72758",
			"revisionTime": "2015-10-08T13:54:07Z"
		},
		{
			"checksumSHA1": "csR8njyJfkweB0RCtfnLwgXNeqQ=",
			"path": "github.com/ajg/form",
			"revision": "7ff89c75808766205bfa4411abb436c98c33eb5e",
			"revisionTime": "2016-06-29T21:43:12Z"
		},
		{
			"checksumSHA1": "kn+zdUr5TNsoAX8BgjOaWYtMT5U=",
			"path": "github.com/apparentlymart/go-cidr/cidr",
			"revision": "a3ebdb999b831ecb6ab8a226e31b07b2b9061c47",
			"revisionTime": "2015-08-31T01:49:16Z"
		},
		{
			"checksumSHA1": "yicZ9OtLcy3iCgraWO015yeoO5E=",
			"path": "github.com/apparentlymart/go-grafana-api",
			"revision": "d49f95c81c580a4e7a15244b9b12dce8f60750f4",
			"revisionTime": "2015-10-12T02:03:32Z"
		},
		{
			"checksumSHA1": "W9Vx6hEMVMRIha2I2o041wulfZM=",
			"path": "github.com/apparentlymart/go-rundeck-api/rundeck",
			"revision": "43fcd8fbcf18fd5929258c044b4e3dd0643f875e",
			"revisionTime": "2016-01-12T02:55:11Z"
		},
		{
			"checksumSHA1": "l0iFqayYAaEip6Olaq3/LCOa/Sg=",
			"path": "github.com/armon/circbuf",
			"revision": "bbbad097214e2918d8543d5201d12bfd7bca254d",
			"revisionTime": "2015-08-27T00:49:46Z"
		},
		{
			"checksumSHA1": "gNO0JNpLzYOdInGeq7HqMZUzx9M=",
			"path": "github.com/armon/go-radix",
			"revision": "4239b77079c7b5d1243b7b4736304ce8ddb6f0f2",
			"revisionTime": "2016-01-15T23:47:25Z"
		},
		{
			"checksumSHA1": "uuXhxLabxSzgK7UUcUixijwOBxE=",
			"path": "github.com/aws/aws-sdk-go/aws",
			"revision": "caee6e866bf437a6bef0777a3bf141cdd3aa022d",
			"revisionTime": "2016-06-30T21:40:16Z"
		},
		{
			"checksumSHA1": "AWg3FBA1NTPdIVZipaQf/rGx38o=",
			"path": "github.com/aws/aws-sdk-go/aws/awserr",
			"revision": "caee6e866bf437a6bef0777a3bf141cdd3aa022d",
			"revisionTime": "2016-06-30T21:40:16Z"
		},
		{
			"checksumSHA1": "dkfyy7aRNZ6BmUZ4ZdLIcMMXiPA=",
			"path": "github.com/aws/aws-sdk-go/aws/awsutil",
			"revision": "caee6e866bf437a6bef0777a3bf141cdd3aa022d",
			"revisionTime": "2016-06-30T21:40:16Z"
		},
		{
			"checksumSHA1": "RsYlRfQceaAgqjIrExwNsb/RBEM=",
			"path": "github.com/aws/aws-sdk-go/aws/client",
			"revision": "caee6e866bf437a6bef0777a3bf141cdd3aa022d",
			"revisionTime": "2016-06-30T21:40:16Z"
		},
		{
			"checksumSHA1": "ieAJ+Cvp/PKv1LpUEnUXpc3OI6E=",
			"path": "github.com/aws/aws-sdk-go/aws/client/metadata",
			"revision": "caee6e866bf437a6bef0777a3bf141cdd3aa022d",
			"revisionTime": "2016-06-30T21:40:16Z"
		},
		{
			"checksumSHA1": "gNWirlrTfSLbOe421hISBAhTqa4=",
			"path": "github.com/aws/aws-sdk-go/aws/corehandlers",
			"revision": "caee6e866bf437a6bef0777a3bf141cdd3aa022d",
			"revisionTime": "2016-06-30T21:40:16Z"
		},
		{
			"checksumSHA1": "EiauD48zRlXIFvAENgZ+PXSEnT0=",
			"path": "github.com/aws/aws-sdk-go/aws/credentials",
			"revision": "caee6e866bf437a6bef0777a3bf141cdd3aa022d",
			"revisionTime": "2016-06-30T21:40:16Z"
		},
		{
			"checksumSHA1": "KQiUK/zr3mqnAXD7x/X55/iNme0=",
			"path": "github.com/aws/aws-sdk-go/aws/credentials/ec2rolecreds",
			"revision": "caee6e866bf437a6bef0777a3bf141cdd3aa022d",
			"revisionTime": "2016-06-30T21:40:16Z"
		},
		{
			"checksumSHA1": "t9z4goehHyiGgU85snZcFogywwk=",
			"path": "github.com/aws/aws-sdk-go/aws/defaults",
			"revision": "caee6e866bf437a6bef0777a3bf141cdd3aa022d",
			"revisionTime": "2016-06-30T21:40:16Z"
		},
		{
			"checksumSHA1": "U0SthWum+t9ACanK7SDJOg3dO6M=",
			"path": "github.com/aws/aws-sdk-go/aws/ec2metadata",
			"revision": "caee6e866bf437a6bef0777a3bf141cdd3aa022d",
			"revisionTime": "2016-06-30T21:40:16Z"
		},
		{
			"checksumSHA1": "1hUf2Q/nSEF1Ee4cnBBica+9C+E=",
			"path": "github.com/aws/aws-sdk-go/aws/request",
			"revision": "caee6e866bf437a6bef0777a3bf141cdd3aa022d",
			"revisionTime": "2016-06-30T21:40:16Z"
		},
		{
			"checksumSHA1": "46SVikiXo5xuy/CS6mM1XVTUU7w=",
			"path": "github.com/aws/aws-sdk-go/aws/session",
			"revision": "caee6e866bf437a6bef0777a3bf141cdd3aa022d",
			"revisionTime": "2016-06-30T21:40:16Z"
		},
		{
			"checksumSHA1": "0zePUK3KaDFwcapozIz2JclaO6w=",
			"path": "github.com/aws/aws-sdk-go/aws/signer/v4",
			"revision": "caee6e866bf437a6bef0777a3bf141cdd3aa022d",
			"revisionTime": "2016-06-30T21:40:16Z"
		},
		{
			"checksumSHA1": "sgft7A0lRCVD7QBogydg46lr3NM=",
			"path": "github.com/aws/aws-sdk-go/private/endpoints",
			"revision": "caee6e866bf437a6bef0777a3bf141cdd3aa022d",
			"revisionTime": "2016-06-30T21:40:16Z"
		},
		{
			"checksumSHA1": "wk7EyvDaHwb5qqoOP/4d3cV0708=",
			"path": "github.com/aws/aws-sdk-go/private/protocol",
			"revision": "caee6e866bf437a6bef0777a3bf141cdd3aa022d",
			"revisionTime": "2016-06-30T21:40:16Z"
		},
		{
			"checksumSHA1": "G1he3uSmd1h8ZRnKOIWuDrWp2zQ=",
			"path": "github.com/aws/aws-sdk-go/private/protocol/ec2query",
			"revision": "caee6e866bf437a6bef0777a3bf141cdd3aa022d",
			"revisionTime": "2016-06-30T21:40:16Z"
		},
		{
			"checksumSHA1": "gHqZ41fSrCEUftkImHKGW+cKxFk=",
			"path": "github.com/aws/aws-sdk-go/private/protocol/json/jsonutil",
			"revision": "caee6e866bf437a6bef0777a3bf141cdd3aa022d",
			"revisionTime": "2016-06-30T21:40:16Z"
		},
		{
			"checksumSHA1": "MPzz1x/qt6f2R/JW6aELbm/qT4k=",
			"path": "github.com/aws/aws-sdk-go/private/protocol/jsonrpc",
			"revision": "caee6e866bf437a6bef0777a3bf141cdd3aa022d",
			"revisionTime": "2016-06-30T21:40:16Z"
		},
		{
			"checksumSHA1": "nHHyS4+VgZOV7F3Xu87crArmbds=",
			"path": "github.com/aws/aws-sdk-go/private/protocol/query",
			"revision": "caee6e866bf437a6bef0777a3bf141cdd3aa022d",
			"revisionTime": "2016-06-30T21:40:16Z"
		},
		{
			"checksumSHA1": "5xzix1R8prUyWxgLnzUQoxTsfik=",
			"path": "github.com/aws/aws-sdk-go/private/protocol/query/queryutil",
			"revision": "caee6e866bf437a6bef0777a3bf141cdd3aa022d",
			"revisionTime": "2016-06-30T21:40:16Z"
		},
		{
			"checksumSHA1": "TW/7U+/8ormL7acf6z2rv2hDD+s=",
			"path": "github.com/aws/aws-sdk-go/private/protocol/rest",
			"revision": "caee6e866bf437a6bef0777a3bf141cdd3aa022d",
			"revisionTime": "2016-06-30T21:40:16Z"
		},
		{
			"checksumSHA1": "ayzKZc+f+OrjOtE2bz4+lrlKR7c=",
			"path": "github.com/aws/aws-sdk-go/private/protocol/restjson",
			"revision": "caee6e866bf437a6bef0777a3bf141cdd3aa022d",
			"revisionTime": "2016-06-30T21:40:16Z"
		},
		{
			"checksumSHA1": "ttxyyPnlmMDqX+sY10BwbwwA+jo=",
			"path": "github.com/aws/aws-sdk-go/private/protocol/restxml",
			"revision": "caee6e866bf437a6bef0777a3bf141cdd3aa022d",
			"revisionTime": "2016-06-30T21:40:16Z"
		},
		{
			"checksumSHA1": "LsCIsjbzX2r3n/AhpNJvAC5ueNA=",
			"path": "github.com/aws/aws-sdk-go/private/protocol/xml/xmlutil",
			"revision": "caee6e866bf437a6bef0777a3bf141cdd3aa022d",
			"revisionTime": "2016-06-30T21:40:16Z"
		},
		{
			"checksumSHA1": "F6mth+G7dXN1GI+nktaGo8Lx8aE=",
			"path": "github.com/aws/aws-sdk-go/private/signer/v2",
			"revision": "f1e26250235022af782521266389e4b2ae2945e4",
			"revisionTime": "2016-08-02T18:53:45Z"
		},
		{
			"checksumSHA1": "Eo9yODN5U99BK0pMzoqnBm7PCrY=",
			"path": "github.com/aws/aws-sdk-go/private/waiter",
			"revision": "caee6e866bf437a6bef0777a3bf141cdd3aa022d",
			"revisionTime": "2016-06-30T21:40:16Z"
		},
		{
			"checksumSHA1": "lD48Br3S98XvKfKID0QiTbBgC1M=",
			"path": "github.com/aws/aws-sdk-go/service/apigateway",
			"revision": "caee6e866bf437a6bef0777a3bf141cdd3aa022d",
			"revisionTime": "2016-06-30T21:40:16Z"
		},
		{
			"checksumSHA1": "qoTWohhN8wMZvdMAbwi+B5YhQJ0=",
			"path": "github.com/aws/aws-sdk-go/service/applicationautoscaling",
			"revision": "f1e26250235022af782521266389e4b2ae2945e4",
			"revisionTime": "2016-08-02T18:53:45Z"
		},
		{
			"checksumSHA1": "AUA6op9dlm0X4vv1YPFnIFs6404=",
			"path": "github.com/aws/aws-sdk-go/service/autoscaling",
			"revision": "caee6e866bf437a6bef0777a3bf141cdd3aa022d",
			"revisionTime": "2016-06-30T21:40:16Z"
		},
		{
			"checksumSHA1": "HMNQSV7Om3yvNiougcTrfZVJFbE=",
			"path": "github.com/aws/aws-sdk-go/service/cloudformation",
			"revision": "caee6e866bf437a6bef0777a3bf141cdd3aa022d",
			"revisionTime": "2016-06-30T21:40:16Z"
		},
		{
			"checksumSHA1": "4deSd9La3EF2Cmq+tD5rcvhfTGQ=",
			"path": "github.com/aws/aws-sdk-go/service/cloudfront",
			"revision": "caee6e866bf437a6bef0777a3bf141cdd3aa022d",
			"revisionTime": "2016-06-30T21:40:16Z"
		},
		{
			"checksumSHA1": "eCFTaV9GKqv/UEzwRgFFUaFz098=",
			"path": "github.com/aws/aws-sdk-go/service/cloudtrail",
			"revision": "caee6e866bf437a6bef0777a3bf141cdd3aa022d",
			"revisionTime": "2016-06-30T21:40:16Z"
		},
		{
			"checksumSHA1": "b9W5mR0lazSwYV6Pl8HNslokIpo=",
			"path": "github.com/aws/aws-sdk-go/service/cloudwatch",
			"revision": "caee6e866bf437a6bef0777a3bf141cdd3aa022d",
			"revisionTime": "2016-06-30T21:40:16Z"
		},
		{
			"checksumSHA1": "mWNJKpt18ASs9/RhnIjILcsGlng=",
			"path": "github.com/aws/aws-sdk-go/service/cloudwatchevents",
			"revision": "caee6e866bf437a6bef0777a3bf141cdd3aa022d",
			"revisionTime": "2016-06-30T21:40:16Z"
		},
		{
			"checksumSHA1": "Q6xeArbCzOunYsn2tFyTA5LN1Cg=",
			"path": "github.com/aws/aws-sdk-go/service/cloudwatchlogs",
			"revision": "caee6e866bf437a6bef0777a3bf141cdd3aa022d",
			"revisionTime": "2016-06-30T21:40:16Z"
		},
		{
			"checksumSHA1": "p5a/DcdUvhTx0PCRR+/CRXk9g6c=",
			"path": "github.com/aws/aws-sdk-go/service/codecommit",
			"revision": "caee6e866bf437a6bef0777a3bf141cdd3aa022d",
			"revisionTime": "2016-06-30T21:40:16Z"
		},
		{
			"checksumSHA1": "p9BTPHO+J8OdzK2btdcGGAaTmhk=",
			"path": "github.com/aws/aws-sdk-go/service/codedeploy",
			"revision": "caee6e866bf437a6bef0777a3bf141cdd3aa022d",
			"revisionTime": "2016-06-30T21:40:16Z"
		},
		{
			"checksumSHA1": "+UdNK6ib7oUpJTAve4u4a9y41cg=",
			"path": "github.com/aws/aws-sdk-go/service/directoryservice",
			"revision": "caee6e866bf437a6bef0777a3bf141cdd3aa022d",
			"revisionTime": "2016-06-30T21:40:16Z"
		},
		{
			"checksumSHA1": "y+pZPK8hcTDwq1zHuRduWE14flw=",
			"path": "github.com/aws/aws-sdk-go/service/dynamodb",
			"revision": "caee6e866bf437a6bef0777a3bf141cdd3aa022d",
			"revisionTime": "2016-06-30T21:40:16Z"
		},
		{
			"checksumSHA1": "gqlYKqMKCuQ3fzNTyDw6jiG1sCs=",
			"path": "github.com/aws/aws-sdk-go/service/ec2",
			"revision": "caee6e866bf437a6bef0777a3bf141cdd3aa022d",
			"revisionTime": "2016-06-30T21:40:16Z"
		},
		{
			"checksumSHA1": "IEHq+VLH1fud1oQ4MXj1nqfpgUY=",
			"path": "github.com/aws/aws-sdk-go/service/ecr",
			"revision": "caee6e866bf437a6bef0777a3bf141cdd3aa022d",
			"revisionTime": "2016-06-30T21:40:16Z"
		},
		{
			"checksumSHA1": "sSCOS1caJOqdAgbu0BH5yJ2kWjU=",
			"path": "github.com/aws/aws-sdk-go/service/ecs",
			"revision": "caee6e866bf437a6bef0777a3bf141cdd3aa022d",
			"revisionTime": "2016-06-30T21:40:16Z"
		},
		{
			"checksumSHA1": "90Zo4ZXl2xB/c1QKwJJExF3Oxxk=",
			"path": "github.com/aws/aws-sdk-go/service/efs",
			"revision": "caee6e866bf437a6bef0777a3bf141cdd3aa022d",
			"revisionTime": "2016-06-30T21:40:16Z"
		},
		{
			"checksumSHA1": "rjSScNzMTvEHv7Lk5KcxDpNU5EE=",
			"path": "github.com/aws/aws-sdk-go/service/elasticache",
			"revision": "caee6e866bf437a6bef0777a3bf141cdd3aa022d",
			"revisionTime": "2016-06-30T21:40:16Z"
		},
		{
			"checksumSHA1": "RZF1yHtJhAqaMwbeAM/6BdLLavk=",
			"path": "github.com/aws/aws-sdk-go/service/elasticbeanstalk",
			"revision": "caee6e866bf437a6bef0777a3bf141cdd3aa022d",
			"revisionTime": "2016-06-30T21:40:16Z"
		},
		{
			"checksumSHA1": "TAuizMIsvgeuZhmGTYPA7LOXHvY=",
			"path": "github.com/aws/aws-sdk-go/service/elasticsearchservice",
			"revision": "caee6e866bf437a6bef0777a3bf141cdd3aa022d",
			"revisionTime": "2016-06-30T21:40:16Z"
		},
		{
			"checksumSHA1": "B/g+Usd8rImjgUpVPLyNTL0LaUQ=",
			"path": "github.com/aws/aws-sdk-go/service/elastictranscoder",
			"revision": "caee6e866bf437a6bef0777a3bf141cdd3aa022d",
			"revisionTime": "2016-06-30T21:40:16Z"
		},
		{
			"checksumSHA1": "1c9xsISLQWKSrORIpdokCCWCe2M=",
			"path": "github.com/aws/aws-sdk-go/service/elb",
			"revision": "caee6e866bf437a6bef0777a3bf141cdd3aa022d",
			"revisionTime": "2016-06-30T21:40:16Z"
		},
		{
			"checksumSHA1": "bvVmHWxCOk0Cmw333zQ5jutPCZQ=",
			"path": "github.com/aws/aws-sdk-go/service/emr",
			"revision": "caee6e866bf437a6bef0777a3bf141cdd3aa022d",
			"revisionTime": "2016-06-30T21:40:16Z"
		},
		{
			"checksumSHA1": "TtIAgZ+evpkKB5bBYCB69k0wZoU=",
			"path": "github.com/aws/aws-sdk-go/service/firehose",
			"revision": "caee6e866bf437a6bef0777a3bf141cdd3aa022d",
			"revisionTime": "2016-06-30T21:40:16Z"
		},
		{
			"checksumSHA1": "B1EtgBrv//gYqA+Sp6a/SK2zLO4=",
			"path": "github.com/aws/aws-sdk-go/service/glacier",
			"revision": "caee6e866bf437a6bef0777a3bf141cdd3aa022d",
			"revisionTime": "2016-06-30T21:40:16Z"
		},
		{
			"checksumSHA1": "vwA2E7ZOjFC38pw5qNMzOs/AGMQ=",
			"path": "github.com/aws/aws-sdk-go/service/iam",
			"revision": "caee6e866bf437a6bef0777a3bf141cdd3aa022d",
			"revisionTime": "2016-06-30T21:40:16Z"
		},
		{
			"checksumSHA1": "2n5/m0ClE4OyQRNdjfLwg+nSY3o=",
			"path": "github.com/aws/aws-sdk-go/service/kinesis",
			"revision": "caee6e866bf437a6bef0777a3bf141cdd3aa022d",
			"revisionTime": "2016-06-30T21:40:16Z"
		},
		{
			"checksumSHA1": "/cFX1/Gr6M+r9232gLIV+4np7Po=",
			"path": "github.com/aws/aws-sdk-go/service/kms",
			"revision": "caee6e866bf437a6bef0777a3bf141cdd3aa022d",
			"revisionTime": "2016-06-30T21:40:16Z"
		},
		{
			"checksumSHA1": "jM0EhAIybh0fyLHxrmVSmG3JLmU=",
			"path": "github.com/aws/aws-sdk-go/service/lambda",
			"revision": "caee6e866bf437a6bef0777a3bf141cdd3aa022d",
			"revisionTime": "2016-06-30T21:40:16Z"
		},
		{
			"checksumSHA1": "fsOcG029Wg8Sy5GvR+7qk/kQMSE=",
			"path": "github.com/aws/aws-sdk-go/service/opsworks",
			"revision": "caee6e866bf437a6bef0777a3bf141cdd3aa022d",
			"revisionTime": "2016-06-30T21:40:16Z"
		},
		{
			"checksumSHA1": "JIW0dEw92EZJ/mT0qBk6Jj/5zBE=",
			"path": "github.com/aws/aws-sdk-go/service/rds",
			"revision": "caee6e866bf437a6bef0777a3bf141cdd3aa022d",
			"revisionTime": "2016-06-30T21:40:16Z"
		},
		{
			"checksumSHA1": "mgImZ/bluUOY9GpQ/oAnscIXwrA=",
			"path": "github.com/aws/aws-sdk-go/service/redshift",
			"revision": "caee6e866bf437a6bef0777a3bf141cdd3aa022d",
			"revisionTime": "2016-06-30T21:40:16Z"
		},
		{
			"checksumSHA1": "6ejP+X+O9e6y40GICj9Vcn1MuBY=",
			"path": "github.com/aws/aws-sdk-go/service/route53",
			"revision": "caee6e866bf437a6bef0777a3bf141cdd3aa022d",
			"revisionTime": "2016-06-30T21:40:16Z"
		},
		{
			"checksumSHA1": "68YN+UopWOSISIcQQ6zSVbyaDzQ=",
			"path": "github.com/aws/aws-sdk-go/service/s3",
			"revision": "caee6e866bf437a6bef0777a3bf141cdd3aa022d",
			"revisionTime": "2016-06-30T21:40:16Z"
		},
		{
			"checksumSHA1": "X9g/Vdq939ijN2gcumwOyYfHM2U=",
			"path": "github.com/aws/aws-sdk-go/service/ses",
			"revision": "caee6e866bf437a6bef0777a3bf141cdd3aa022d",
			"revisionTime": "2016-06-30T21:40:16Z"
		},
		{
			"checksumSHA1": "DW5kDRWLA2yAgYh9vsI+0uVqq/Q=",
			"path": "github.com/aws/aws-sdk-go/service/simpledb",
			"revision": "f1e26250235022af782521266389e4b2ae2945e4",
			"revisionTime": "2016-08-02T18:53:45Z"
		},
		{
			"checksumSHA1": "+ic7vevBfganFLENR29pJaEf4Tw=",
			"path": "github.com/aws/aws-sdk-go/service/sns",
			"revision": "caee6e866bf437a6bef0777a3bf141cdd3aa022d",
			"revisionTime": "2016-06-30T21:40:16Z"
		},
		{
			"checksumSHA1": "oLAlquYlQzgYFS9ochS/iQ9+uXY=",
			"path": "github.com/aws/aws-sdk-go/service/sqs",
			"revision": "caee6e866bf437a6bef0777a3bf141cdd3aa022d",
			"revisionTime": "2016-06-30T21:40:16Z"
		},
		{
			"checksumSHA1": "6a2WM0r/rXUxFjxH73jYL88LBSw=",
			"path": "github.com/aws/aws-sdk-go/service/sts",
			"revision": "caee6e866bf437a6bef0777a3bf141cdd3aa022d",
			"revisionTime": "2016-06-30T21:40:16Z"
		},
		{
			"checksumSHA1": "dvd7Su+WNmHRP1+w1HezrPUCDsc=",
			"path": "github.com/bgentry/speakeasy",
			"revision": "e1439544d8ecd0f3e9373a636d447668096a8f81",
			"revisionTime": "2016-05-20T23:26:10Z"
		},
		{
			"checksumSHA1": "9NoxW1ZvnX4inGkH4SA9RW6rIgM=",
			"path": "github.com/cenkalti/backoff",
			"revision": "cdf48bbc1eb78d1349cbda326a4a037f7ba565c6",
			"revisionTime": "2016-06-10T10:09:12Z"
		},
		{
			"checksumSHA1": "5AfHh9i+Lyj6iQrkSUzmOsLofGQ=",
			"path": "github.com/cloudflare/cloudflare-go",
			"revision": "fc1a1cb401f3d1b89bddb899a53e027eb5e65a87",
			"revisionTime": "2016-06-26T18:58:06Z"
		},
		{
			"checksumSHA1": "TKpS9W5LxzkMd2iKF4NIdCfBl9g=",
			"path": "github.com/coreos/etcd/client",
			"revision": "ab6f49dc67c9d0053d41ee855f855979c753ef96",
			"revisionTime": "2016-07-01T18:27:51Z"
		},
		{
			"checksumSHA1": "mKIXx1kDwmVmdIpZ3pJtRBuUKso=",
			"path": "github.com/coreos/etcd/pkg/pathutil",
			"revision": "ab6f49dc67c9d0053d41ee855f855979c753ef96",
			"revisionTime": "2016-07-01T18:27:51Z"
		},
		{
			"checksumSHA1": "gx1gJIMU6T0UNQ0bPZ/drQ8cpCI=",
			"path": "github.com/coreos/etcd/pkg/types",
			"revision": "ab6f49dc67c9d0053d41ee855f855979c753ef96",
			"revisionTime": "2016-07-01T18:27:51Z"
		},
		{
			"checksumSHA1": "bFj0ceSRvaFFCfmS4el1PjWhcgw=",
			"path": "github.com/creack/goselect",
			"revision": "1bd5ca702c6154bccc56ecd598932ee8b295cab2",
			"revisionTime": "2016-07-14T17:28:59Z"
		},
		{
			"checksumSHA1": "+LNqBN6tG7kPK8t4EIoNxk+VTvg=",
			"path": "github.com/cyberdelia/heroku-go/v3",
			"revision": "81c5afa1abcf69cc18ccc24fa3716b5a455c9208",
			"revisionTime": "2016-01-20T04:02:49Z"
		},
		{
			"checksumSHA1": "5rPfda8jFccr3A6heL+JAmi9K9g=",
			"path": "github.com/davecgh/go-spew/spew",
			"revision": "5215b55f46b2b919f50a1df0eaa5886afe4e3b3d",
			"revisionTime": "2015-11-05T21:09:06Z"
		},
		{
			"checksumSHA1": "yDQQpeUxwqB3C+4opweg6znWJQk=",
			"path": "github.com/dgrijalva/jwt-go",
			"revision": "f0777076321ab64f6efc15a82d9d23b98539b943",
			"revisionTime": "2016-06-17T17:01:58Z"
		},
		{
			"checksumSHA1": "mbMr6wMbQnMrfIwUtej8QcGsx0A=",
			"path": "github.com/digitalocean/godo",
			"revision": "e03ac28c3d9b216f7e9ed16bc6aa39e344d56491",
			"revisionTime": "2016-06-27T19:55:12Z"
		},
		{
			"checksumSHA1": "fXAinpJ5bOcborK7AiO1rnW60BI=",
			"path": "github.com/docker/docker/opts",
			"revision": "93731a63502c7fa98b5276284ccd4907d418a793",
			"revisionTime": "2016-07-01T20:26:28Z"
		},
		{
			"checksumSHA1": "DDLketzvtx23NTRmSkuxuhFzPLY=",
			"path": "github.com/docker/docker/pkg/archive",
			"revision": "93731a63502c7fa98b5276284ccd4907d418a793",
			"revisionTime": "2016-07-01T20:26:28Z"
		},
		{
			"checksumSHA1": "EONnM7E8xCzJCAbX1rhayK6knwM=",
			"path": "github.com/docker/docker/pkg/fileutils",
			"revision": "93731a63502c7fa98b5276284ccd4907d418a793",
			"revisionTime": "2016-07-01T20:26:28Z"
		},
		{
			"checksumSHA1": "p6Ud4Yf1ywWy20YxXF1RU4yhTio=",
			"path": "github.com/docker/docker/pkg/homedir",
			"revision": "93731a63502c7fa98b5276284ccd4907d418a793",
			"revisionTime": "2016-07-01T20:26:28Z"
		},
		{
			"checksumSHA1": "iP5slJJPRZUm0rfdII8OiATAACA=",
			"path": "github.com/docker/docker/pkg/idtools",
			"revision": "93731a63502c7fa98b5276284ccd4907d418a793",
			"revisionTime": "2016-07-01T20:26:28Z"
		},
		{
			"checksumSHA1": "QDpwKJCKQV6+0o0kkPN4SC5Aldc=",
			"path": "github.com/docker/docker/pkg/ioutils",
			"revision": "93731a63502c7fa98b5276284ccd4907d418a793",
			"revisionTime": "2016-07-01T20:26:28Z"
		},
		{
			"checksumSHA1": "ndnAFCfsGC3upNQ6jAEwzxcurww=",
			"path": "github.com/docker/docker/pkg/longpath",
			"revision": "93731a63502c7fa98b5276284ccd4907d418a793",
			"revisionTime": "2016-07-01T20:26:28Z"
		},
		{
			"checksumSHA1": "/olypV9PManJDCkUXskPkGu577E=",
			"path": "github.com/docker/docker/pkg/namesgenerator",
			"revision": "10ae908bfa88bf128ce416067391ed125ad0f1be",
			"revisionTime": "2016-08-02T20:49:15Z"
		},
		{
			"checksumSHA1": "l4lJIW9JIddsKRqsoqRt9zXu/7M=",
			"path": "github.com/docker/docker/pkg/pools",
			"revision": "93731a63502c7fa98b5276284ccd4907d418a793",
			"revisionTime": "2016-07-01T20:26:28Z"
		},
		{
			"checksumSHA1": "txf3EORYff4hO6PEvwBm2lyh1MU=",
			"path": "github.com/docker/docker/pkg/promise",
			"revision": "93731a63502c7fa98b5276284ccd4907d418a793",
			"revisionTime": "2016-07-01T20:26:28Z"
		},
		{
			"checksumSHA1": "lThih54jzz9A4zHKEFb9SIV3Ed0=",
			"path": "github.com/docker/docker/pkg/random",
			"revision": "10ae908bfa88bf128ce416067391ed125ad0f1be",
			"revisionTime": "2016-08-02T20:49:15Z"
		},
		{
			"checksumSHA1": "YDYbS5U2mDwfcOUJ6M09cP6Bubg=",
			"path": "github.com/docker/docker/pkg/stdcopy",
			"revision": "93731a63502c7fa98b5276284ccd4907d418a793",
			"revisionTime": "2016-07-01T20:26:28Z"
		},
		{
			"checksumSHA1": "Eh3iu/9RzHzNY4vHHPKaZISAgBo=",
			"path": "github.com/docker/docker/pkg/system",
			"revision": "93731a63502c7fa98b5276284ccd4907d418a793",
			"revisionTime": "2016-07-01T20:26:28Z"
		},
		{
			"checksumSHA1": "hZV62Xzt/i0e/WBKWww3rpkRAR4=",
			"path": "github.com/docker/engine-api/types/filters",
			"revision": "139c221fcbe6e67dfac3c8807870e7136884a45b",
			"revisionTime": "2016-07-01T20:42:06Z"
		},
		{
			"checksumSHA1": "AE3TTpPWvv9ic71FiF0HnRr46mE=",
			"path": "github.com/docker/engine-api/types/versions",
			"revision": "139c221fcbe6e67dfac3c8807870e7136884a45b",
			"revisionTime": "2016-07-01T20:42:06Z"
		},
		{
			"checksumSHA1": "Ufrex/PpclfqVToYNvjB1y4dg0A=",
			"path": "github.com/docker/go-units",
			"revision": "f2d77a61e3c169b43402a0a1e84f06daf29b8190",
			"revisionTime": "2016-06-13T21:20:13Z"
		},
		{
			"checksumSHA1": "lUBE/ZMjzN5VJkT6lgQw3WI72lo=",
			"path": "github.com/dustin/go-humanize",
			"revision": "2fcb5204cdc65b4bec9fd0a87606bb0d0e3c54e8",
			"revisionTime": "2016-07-21T06:51:13Z"
		},
		{
			"checksumSHA1": "GCskdwYAPW2S34918Z5CgNMJ2Wc=",
			"path": "github.com/dylanmei/iso8601",
			"revision": "2075bf119b58e5576c6ed9f867b8f3d17f2e54d4",
			"revisionTime": "2015-01-25T03:41:22Z"
		},
		{
			"checksumSHA1": "by8KnjbSvP58haObPorGWR2CJfk=",
			"path": "github.com/dylanmei/winrmtest",
			"revision": "025617847eb2cf9bd1d851bc3b22ed28e6245ce5",
			"revisionTime": "2015-12-26T19:50:28Z"
		},
		{
			"checksumSHA1": "GQdFpQP2jw1LpYHk133oMeKiYmE=",
			"path": "github.com/fatih/structs",
			"revision": "be738c8546f55b34e60125afa50ed73a9a9c460e",
			"revisionTime": "2016-07-01T01:07:57Z"
		},
		{
			"checksumSHA1": "yzRIdOG1as1ICGrNL6F2m2rvyZY=",
			"path": "github.com/fsouza/go-dockerclient",
			"revision": "1a3d0cfd7814bbfe44ada7617654948c99891749",
			"revisionTime": "2016-06-24T23:07:25Z"
		},
		{
			"checksumSHA1": "JKjnR1ApU6NcC79xcGaT7QRMx3A=",
			"path": "github.com/go-chef/chef",
			"revision": "bf4e81635329d7a0fc8d7c858a899a72cdb69b9e",
			"revisionTime": "2016-06-30T18:09:21Z"
		},
		{
			"checksumSHA1": "q00o3tYz6zsh+5yOruulDbiQ31o=",
			"path": "github.com/go-ini/ini",
			"revision": "a219cd2c4f8e533df61aa20befffb0b0f2aaed96",
			"revisionTime": "2016-06-29T20:59:49Z"
		},
		{
			"checksumSHA1": "y0olVbiMQ6/UOa/eh52XYnies90=",
			"path": "github.com/go-macaron/inject",
			"revision": "d8a0b8677191f4380287cfebd08e462217bac7ad",
			"revisionTime": "2016-06-27T17:00:12Z"
		},
		{
			"checksumSHA1": "bwYWc6t4Lapw4Xl3v4o2hzOZ5kw=",
			"path": "github.com/go-macaron/session",
			"revision": "66031fcb37a0fff002a1f028eb0b3a815c78306b",
			"revisionTime": "2015-10-14T03:41:01Z"
		},
		{
			"checksumSHA1": "2sj/DbXoXdnPAfjAEyhS0Jj5QL0=",
			"path": "github.com/go-stack/stack",
			"revision": "100eb0c0a9c5b306ca2fb4f165df21d80ada4b82",
			"revisionTime": "2016-05-14T03:44:11Z"
		},
		{
			"checksumSHA1": "M/1HiQFl2DyE+q3pFf8swvAQ3MY=",
			"path": "github.com/golang/protobuf/proto",
			"revision": "3852dcfda249c2097355a6aabb199a28d97b30df",
			"revisionTime": "2016-06-29T21:10:53Z"
		},
		{
			"checksumSHA1": "tGfIiFh4FbMIEnoPNKFltwBL+zc=",
			"path": "github.com/google/go-github/github",
			"revision": "92234e567776832de23193278353150f1d9605a5",
			"revisionTime": "2016-07-01T15:59:49Z"
		},
		{
			"checksumSHA1": "yyAzHoiVLu+xywYI2BDyRq6sOqE=",
			"path": "github.com/google/go-querystring/query",
			"revision": "9235644dd9e52eeae6fa48efd539fdc351a0af53",
			"revisionTime": "2016-03-11T01:20:12Z"
		},
		{
			"checksumSHA1": "klfNfdEPsrWYLps2qBkLgfJsNYI=",
			"path": "github.com/gorilla/websocket",
			"revision": "a69d25be2fe2923a97c2af6849b2f52426f68fc0",
			"revisionTime": "2016-08-02T13:32:03Z"
		},
		{
			"checksumSHA1": "//3ZiHjCb0xPbp7yeJMLuHZr7r8=",
			"path": "github.com/gosimple/slug",
			"revision": "ea39c588e0a5b1064e0f98d7307e6c2f286f32e8",
			"revisionTime": "2015-09-21T19:52:01Z"
		},
		{
			"checksumSHA1": "6HWALRWlOT8M/BxOnEUziCnh214=",
			"path": "github.com/grafana/grafana/pkg/api/dtos",
			"revision": "c047dacf188868cfb9cf4aae6c8b86cee209c365",
			"revisionTime": "2016-07-01T20:09:34Z"
		},
		{
			"checksumSHA1": "olSTsNAu6jQokG09k1X/V4eRo0k=",
			"path": "github.com/grafana/grafana/pkg/bus",
			"revision": "c047dacf188868cfb9cf4aae6c8b86cee209c365",
			"revisionTime": "2016-07-01T20:09:34Z"
		},
		{
			"checksumSHA1": "R1ji8ZTVNq4AtSfhav1Xhp/6Vr0=",
			"path": "github.com/grafana/grafana/pkg/components/simplejson",
			"revision": "c047dacf188868cfb9cf4aae6c8b86cee209c365",
			"revisionTime": "2016-07-01T20:09:34Z"
		},
		{
			"checksumSHA1": "1yFMfy9Lp08Z7Yg/S4NEYPjAARo=",
			"path": "github.com/grafana/grafana/pkg/log",
			"revision": "c047dacf188868cfb9cf4aae6c8b86cee209c365",
			"revisionTime": "2016-07-01T20:09:34Z"
		},
		{
			"checksumSHA1": "1tRsT7JxdiNWllJRj9YrP4SWKTg=",
			"path": "github.com/grafana/grafana/pkg/models",
			"revision": "c047dacf188868cfb9cf4aae6c8b86cee209c365",
			"revisionTime": "2016-07-01T20:09:34Z"
		},
		{
			"checksumSHA1": "w91ZjXKLEnf5bOAkssKMR3roZg8=",
			"path": "github.com/grafana/grafana/pkg/plugins",
			"revision": "c047dacf188868cfb9cf4aae6c8b86cee209c365",
			"revisionTime": "2016-07-01T20:09:34Z"
		},
		{
			"checksumSHA1": "VuI50xHPfj9W8OC0nrMCTMXOJ+c=",
			"path": "github.com/grafana/grafana/pkg/setting",
			"revision": "c047dacf188868cfb9cf4aae6c8b86cee209c365",
			"revisionTime": "2016-07-01T20:09:34Z"
		},
		{
			"checksumSHA1": "i+UWyiC1sMj9+o/nVF+VWoxA3nw=",
			"path": "github.com/grafana/grafana/pkg/util",
			"revision": "c047dacf188868cfb9cf4aae6c8b86cee209c365",
			"revisionTime": "2016-07-01T20:09:34Z"
		},
		{
			"checksumSHA1": "PugKTD0dIXDRlyjtzeimgjT7+ZM=",
			"path": "github.com/hashicorp/atlas-go/archive",
			"revision": "95fa852edca41c06c4ce526af4bb7dec4eaad434",
			"revisionTime": "2016-05-03T16:34:32Z"
		},
		{
			"checksumSHA1": "OylSuPrtMLP6yvPKTx60ptqQO6I=",
			"path": "github.com/hashicorp/atlas-go/v1",
			"revision": "95fa852edca41c06c4ce526af4bb7dec4eaad434",
			"revisionTime": "2016-05-03T16:34:32Z"
		},
		{
			"checksumSHA1": "glOabn8rkJvz7tjz/xfX4lmt070=",
			"path": "github.com/hashicorp/consul/api",
			"revision": "60c778248fb6b0b2c64b6203f58f9063f4a37721",
			"revisionTime": "2016-07-01T19:42:20Z"
		},
		{
			"checksumSHA1": "cdOCt0Yb+hdErz8NAQqayxPmRsY=",
			"path": "github.com/hashicorp/errwrap",
			"revision": "7554cd9344cec97297fa6649b055a8c98c2a1e55",
			"revisionTime": "2014-10-28T05:47:10Z"
		},
		{
			"checksumSHA1": "nd3S1qkFv7zZxA9be0bw4nT0pe0=",
			"path": "github.com/hashicorp/go-checkpoint",
			"revision": "e4b2dc34c0f698ee04750bf2035d8b9384233e1b",
			"revisionTime": "2015-10-22T18:15:14Z"
		},
		{
			"checksumSHA1": "Uzyon2091lmwacNsl1hCytjhHtg=",
			"path": "github.com/hashicorp/go-cleanhttp",
			"revision": "ad28ea4487f05916463e2423a55166280e8254b5",
			"revisionTime": "2016-04-07T17:41:26Z"
		},
		{
			"checksumSHA1": "mddZ4NkbJ2ZqMEByI9vf6G7s4/w=",
			"path": "github.com/hashicorp/go-getter",
			"revision": "3d6040e1c4b972f6634c5aafb08901f916c5ee3c",
			"revisionTime": "2016-06-04T01:09:42Z"
		},
		{
			"checksumSHA1": "9J+kDr29yDrwsdu2ULzewmqGjpA=",
			"path": "github.com/hashicorp/go-getter/helper/url",
			"revision": "3d6040e1c4b972f6634c5aafb08901f916c5ee3c",
			"revisionTime": "2016-06-04T01:09:42Z"
		},
		{
			"checksumSHA1": "lrSl49G23l6NhfilxPM0XFs5rZo=",
			"path": "github.com/hashicorp/go-multierror",
			"revision": "d30f09973e19c1dfcd120b2d9c4f168e68d6b5d5",
			"revisionTime": "2015-09-16T20:57:42Z"
		},
		{
			"checksumSHA1": "Jh6jdEjDeajnpEG8xlrLrnYw210=",
			"path": "github.com/hashicorp/go-plugin",
			"revision": "8cf118f7a2f0c7ef1c82f66d4f6ac77c7e27dc12",
			"revisionTime": "2016-06-08T02:21:58Z"
		},
		{
			"checksumSHA1": "9xZ1B0JppYRwKYtkT3PqQ255wqs=",
			"path": "github.com/hashicorp/go-retryablehttp",
			"revision": "0ef03300cde2dd0e2604ecc4e95ee7c76751be89",
			"revisionTime": "2016-05-09T16:28:51Z"
		},
		{
			"checksumSHA1": "A1PcINvF3UiwHRKn8UcgARgvGRs=",
			"path": "github.com/hashicorp/go-rootcerts",
			"revision": "6bb64b370b90e7ef1fa532be9e591a81c3493e00",
			"revisionTime": "2016-05-03T14:34:40Z"
		},
		{
			"checksumSHA1": "mAkPa/RLuIwN53GbwIEMATexams=",
			"path": "github.com/hashicorp/go-uuid",
			"revision": "73d19cdc2bf00788cc25f7d5fd74347d48ada9ac",
			"revisionTime": "2016-03-29T18:56:18Z"
		},
		{
			"checksumSHA1": "7SszP7WOpWqdrzRQujFhuqsPQYA=",
			"path": "github.com/hashicorp/go-version",
			"revision": "0181db47023708a38c2d20d2fe25a5fa034d5743",
			"revisionTime": "2016-05-19T21:27:29Z"
		},
		{
			"checksumSHA1": "SJIgBfV02h1fsqCAe5DHj/JbHoM=",
			"path": "github.com/hashicorp/hcl",
			"revision": "61f5143284c041681f76a5b63efcb232aaa94737",
			"revisionTime": "2016-06-24T12:12:30Z"
		},
		{
			"checksumSHA1": "IxyvRpCFeoJBGl2obLKJV7RCGjg=",
			"path": "github.com/hashicorp/hcl/hcl/ast",
			"revision": "61f5143284c041681f76a5b63efcb232aaa94737",
			"revisionTime": "2016-06-24T12:12:30Z"
		},
		{
			"checksumSHA1": "5HVecyfmcTm6OTffEi6LGayQf5M=",
			"path": "github.com/hashicorp/hcl/hcl/fmtcmd",
			"revision": "61f5143284c041681f76a5b63efcb232aaa94737",
			"revisionTime": "2016-06-24T12:12:30Z"
		},
		{
			"checksumSHA1": "cO89nXP9rKQCcm0zKGbtBCWK2ok=",
			"path": "github.com/hashicorp/hcl/hcl/parser",
			"revision": "61f5143284c041681f76a5b63efcb232aaa94737",
			"revisionTime": "2016-06-24T12:12:30Z"
		},
		{
			"checksumSHA1": "CSmwxPOTz7GSpnWPF9aGkbVeR64=",
			"path": "github.com/hashicorp/hcl/hcl/printer",
			"revision": "61f5143284c041681f76a5b63efcb232aaa94737",
			"revisionTime": "2016-06-24T12:12:30Z"
		},
		{
			"checksumSHA1": "WZM0q7Sya8PcGj607x1npgcEPa4=",
			"path": "github.com/hashicorp/hcl/hcl/scanner",
			"revision": "61f5143284c041681f76a5b63efcb232aaa94737",
			"revisionTime": "2016-06-24T12:12:30Z"
		},
		{
			"checksumSHA1": "riN5acfVDm4j6LhWXauqiWH5n84=",
			"path": "github.com/hashicorp/hcl/hcl/strconv",
			"revision": "61f5143284c041681f76a5b63efcb232aaa94737",
			"revisionTime": "2016-06-24T12:12:30Z"
		},
		{
			"checksumSHA1": "c6yprzj06ASwCo18TtbbNNBHljA=",
			"path": "github.com/hashicorp/hcl/hcl/token",
			"revision": "61f5143284c041681f76a5b63efcb232aaa94737",
			"revisionTime": "2016-06-24T12:12:30Z"
		},
		{
			"checksumSHA1": "jQ45CCc1ed/nlV7bbSnx6z72q1M=",
			"path": "github.com/hashicorp/hcl/json/parser",
			"revision": "61f5143284c041681f76a5b63efcb232aaa94737",
			"revisionTime": "2016-06-24T12:12:30Z"
		},
		{
			"checksumSHA1": "S1e0F9ZKSnqgOLfjDTYazRL28tA=",
			"path": "github.com/hashicorp/hcl/json/scanner",
			"revision": "61f5143284c041681f76a5b63efcb232aaa94737",
			"revisionTime": "2016-06-24T12:12:30Z"
		},
		{
			"checksumSHA1": "fNlXQCQEnb+B3k5UDL/r15xtSJY=",
			"path": "github.com/hashicorp/hcl/json/token",
			"revision": "61f5143284c041681f76a5b63efcb232aaa94737",
			"revisionTime": "2016-06-24T12:12:30Z"
		},
		{
			"checksumSHA1": "qS54/UqPK2ZlqGxhveVtoLYRrr8=",
			"path": "github.com/hashicorp/hil",
			"revision": "7130f7330953adacbfb4ca0ad4b14b806bce3762",
			"revisionTime": "2016-06-12T11:49:46Z"
		},
		{
			"checksumSHA1": "UICubs001+Q4MsUf9zl2vcMzWQQ=",
			"path": "github.com/hashicorp/hil/ast",
			"revision": "7130f7330953adacbfb4ca0ad4b14b806bce3762",
			"revisionTime": "2016-06-12T11:49:46Z"
		},
		{
			"checksumSHA1": "vt+P9D2yWDO3gdvdgCzwqunlhxU=",
			"path": "github.com/hashicorp/logutils",
			"revision": "0dc08b1671f34c4250ce212759ebd880f743d883",
			"revisionTime": "2015-06-09T07:04:31Z"
		},
		{
			"checksumSHA1": "E3Xcanc9ouQwL+CZGOUyA/+giLg=",
			"path": "github.com/hashicorp/serf/coordinate",
			"revision": "6c4672d66fc6312ddde18399262943e21175d831",
			"revisionTime": "2016-06-09T00:18:40Z"
		},
		{
			"checksumSHA1": "o2YEmYiAOvOlmvazArvHFd+cKtc=",
			"path": "github.com/hashicorp/terraform",
			"revision": "2a4b4bbc3f315d100f76a83570e0364275e0fc6b",
			"revisionTime": "2016-11-23T18:24:08Z",
			"version": "v0.7.13",
			"versionExact": "v0.7.13"
		},
		{
			"checksumSHA1": "tECMypFcXW+V8oTWc4IxovPNCAI=",
			"path": "github.com/hashicorp/terraform/builtin/providers/atlas",
			"revision": "e822a79165dbc06bbf8271ee349fe256867d53dc",
			"revisionTime": "2016-08-02T17:59:44Z",
			"version": "=v0.7.0",
			"versionExact": "v0.7.0"
		},
		{
			"checksumSHA1": "ONmfGeEWN9Xkv0KAyguoXW/9U7w=",
			"path": "github.com/hashicorp/terraform/builtin/providers/aws",
			"revision": "e822a79165dbc06bbf8271ee349fe256867d53dc",
			"revisionTime": "2016-08-02T17:59:44Z",
			"version": "=v0.7.0",
			"versionExact": "v0.7.0"
		},
		{
			"checksumSHA1": "J1Ts8ZIDzMsBuDqTslgkTgqTuXQ=",
			"path": "github.com/hashicorp/terraform/builtin/providers/azure",
			"revision": "e822a79165dbc06bbf8271ee349fe256867d53dc",
			"revisionTime": "2016-08-02T17:59:44Z",
			"version": "=v0.7.0",
			"versionExact": "v0.7.0"
		},
		{
			"checksumSHA1": "jdVAc+6SbD57In4bQvCypfx9c0Q=",
			"path": "github.com/hashicorp/terraform/builtin/providers/azurerm",
			"revision": "e822a79165dbc06bbf8271ee349fe256867d53dc",
			"revisionTime": "2016-08-02T17:59:44Z",
			"version": "=v0.7.0",
			"versionExact": "v0.7.0"
		},
		{
			"checksumSHA1": "7n4a4SdrQH5NCZwaM/RMgLkcgBk=",
			"path": "github.com/hashicorp/terraform/builtin/providers/chef",
			"revision": "e822a79165dbc06bbf8271ee349fe256867d53dc",
			"revisionTime": "2016-08-02T17:59:44Z",
			"version": "=v0.7.0",
			"versionExact": "v0.7.0"
		},
		{
			"checksumSHA1": "l3Ekc0/JZsHH+g3/kQMjnwwlyVg=",
			"path": "github.com/hashicorp/terraform/builtin/providers/clc",
			"revision": "e822a79165dbc06bbf8271ee349fe256867d53dc",
			"revisionTime": "2016-08-02T17:59:44Z",
			"version": "=v0.7.0",
			"versionExact": "v0.7.0"
		},
		{
			"checksumSHA1": "pqRb1L4VNp+wKU1AIcPqG6bIC0E=",
			"path": "github.com/hashicorp/terraform/builtin/providers/cloudflare",
			"revision": "e822a79165dbc06bbf8271ee349fe256867d53dc",
			"revisionTime": "2016-08-02T17:59:44Z",
			"version": "=v0.7.0",
			"versionExact": "v0.7.0"
		},
		{
			"checksumSHA1": "OG9pI0sW+1T6t/197gL2z5+cxco=",
			"path": "github.com/hashicorp/terraform/builtin/providers/cloudstack",
			"revision": "e822a79165dbc06bbf8271ee349fe256867d53dc",
			"revisionTime": "2016-08-02T17:59:44Z",
			"version": "=v0.7.0",
			"versionExact": "v0.7.0"
		},
		{
			"checksumSHA1": "tNghI+umCFtDJuEkHNXKcydM/Zc=",
			"path": "github.com/hashicorp/terraform/builtin/providers/cobbler",
			"revision": "e822a79165dbc06bbf8271ee349fe256867d53dc",
			"revisionTime": "2016-08-02T17:59:44Z",
			"version": "=v0.7.0",
			"versionExact": "v0.7.0"
		},
		{
			"checksumSHA1": "VteRqIv/AWy4P34I/51dT8aglnU=",
			"path": "github.com/hashicorp/terraform/builtin/providers/consul",
			"revision": "e822a79165dbc06bbf8271ee349fe256867d53dc",
			"revisionTime": "2016-08-02T17:59:44Z",
			"version": "=v0.7.0",
			"versionExact": "v0.7.0"
		},
		{
			"checksumSHA1": "nVOwP9gI0WoAPmHcExZcy59H2CE=",
			"path": "github.com/hashicorp/terraform/builtin/providers/datadog",
			"revision": "e822a79165dbc06bbf8271ee349fe256867d53dc",
			"revisionTime": "2016-08-02T17:59:44Z",
			"version": "=v0.7.0",
			"versionExact": "v0.7.0"
		},
		{
			"checksumSHA1": "Y6R2TigcwuicyVLxzeeDrkL6mmY=",
			"path": "github.com/hashicorp/terraform/builtin/providers/digitalocean",
			"revision": "e822a79165dbc06bbf8271ee349fe256867d53dc",
			"revisionTime": "2016-08-02T17:59:44Z",
			"version": "=v0.7.0",
			"versionExact": "v0.7.0"
		},
		{
			"checksumSHA1": "24pYob4Ub7+nly+MZ6GdjTwA5qU=",
			"path": "github.com/hashicorp/terraform/builtin/providers/dme",
			"revision": "e822a79165dbc06bbf8271ee349fe256867d53dc",
			"revisionTime": "2016-08-02T17:59:44Z",
			"version": "=v0.7.0",
			"versionExact": "v0.7.0"
		},
		{
			"checksumSHA1": "gOwUPqGEHTQPnbMQYJutyslbqSM=",
			"path": "github.com/hashicorp/terraform/builtin/providers/dnsimple",
			"revision": "e822a79165dbc06bbf8271ee349fe256867d53dc",
			"revisionTime": "2016-08-02T17:59:44Z",
			"version": "=v0.7.0",
			"versionExact": "v0.7.0"
		},
		{
			"checksumSHA1": "EF1hx2bB956pWC7XD+eyG22XrOg=",
			"path": "github.com/hashicorp/terraform/builtin/providers/docker",
			"revision": "e822a79165dbc06bbf8271ee349fe256867d53dc",
			"revisionTime": "2016-08-02T17:59:44Z",
			"version": "=v0.7.0",
			"versionExact": "v0.7.0"
		},
		{
			"checksumSHA1": "LzMb+Lgq4IxKhP4CMpVpDDsw91I=",
			"path": "github.com/hashicorp/terraform/builtin/providers/dyn",
			"revision": "e822a79165dbc06bbf8271ee349fe256867d53dc",
			"revisionTime": "2016-08-02T17:59:44Z",
			"version": "=v0.7.0",
			"versionExact": "v0.7.0"
		},
		{
			"checksumSHA1": "aGRskGtLeCnN4dD9hGdK80uf6oY=",
			"path": "github.com/hashicorp/terraform/builtin/providers/fastly",
			"revision": "e822a79165dbc06bbf8271ee349fe256867d53dc",
			"revisionTime": "2016-08-02T17:59:44Z",
			"version": "=v0.7.0",
			"versionExact": "v0.7.0"
		},
		{
			"checksumSHA1": "4emDUDOwvhNccAI86C6Beis0q68=",
			"path": "github.com/hashicorp/terraform/builtin/providers/github",
			"revision": "e822a79165dbc06bbf8271ee349fe256867d53dc",
			"revisionTime": "2016-08-02T17:59:44Z",
			"version": "=v0.7.0",
			"versionExact": "v0.7.0"
		},
		{
			"checksumSHA1": "vWft9CWg3amENFIc+j8ZuVGcxr0=",
			"path": "github.com/hashicorp/terraform/builtin/providers/google",
			"revision": "e822a79165dbc06bbf8271ee349fe256867d53dc",
			"revisionTime": "2016-08-02T17:59:44Z",
			"version": "=v0.7.0",
			"versionExact": "v0.7.0"
		},
		{
			"checksumSHA1": "23xyVEoKJmQafBGMlmD7HrXjBQ8=",
			"path": "github.com/hashicorp/terraform/builtin/providers/grafana",
			"revision": "e822a79165dbc06bbf8271ee349fe256867d53dc",
			"revisionTime": "2016-08-02T17:59:44Z",
			"version": "=v0.7.0",
			"versionExact": "v0.7.0"
		},
		{
			"checksumSHA1": "Z8054EiInvlpQNuD3M58cj7ONgE=",
			"path": "github.com/hashicorp/terraform/builtin/providers/heroku",
			"revision": "e822a79165dbc06bbf8271ee349fe256867d53dc",
			"revisionTime": "2016-08-02T17:59:44Z",
			"version": "=v0.7.0",
			"versionExact": "v0.7.0"
		},
		{
			"checksumSHA1": "I1oR5RBwEHEZ4+UHKQuIZHpri9s=",
			"path": "github.com/hashicorp/terraform/builtin/providers/influxdb",
			"revision": "e822a79165dbc06bbf8271ee349fe256867d53dc",
			"revisionTime": "2016-08-02T17:59:44Z",
			"version": "=v0.7.0",
			"versionExact": "v0.7.0"
		},
		{
			"checksumSHA1": "6O1KVoNSS8WjwxnNyU3a9BtwSr4=",
			"path": "github.com/hashicorp/terraform/builtin/providers/librato",
			"revision": "e822a79165dbc06bbf8271ee349fe256867d53dc",
			"revisionTime": "2016-08-02T17:59:44Z",
			"version": "=v0.7.0",
			"versionExact": "v0.7.0"
		},
		{
			"checksumSHA1": "XvZCkVsmTT/ozSJxwyDMthZwoq4=",
			"path": "github.com/hashicorp/terraform/builtin/providers/logentries",
			"revision": "e822a79165dbc06bbf8271ee349fe256867d53dc",
			"revisionTime": "2016-08-02T17:59:44Z",
			"version": "=v0.7.0",
			"versionExact": "v0.7.0"
		},
		{
			"checksumSHA1": "cd0pzOBWDDagVXFNo4FUWloIeq0=",
			"path": "github.com/hashicorp/terraform/builtin/providers/mailgun",
			"revision": "e822a79165dbc06bbf8271ee349fe256867d53dc",
			"revisionTime": "2016-08-02T17:59:44Z",
			"version": "=v0.7.0",
			"versionExact": "v0.7.0"
		},
		{
			"checksumSHA1": "2G+MEtpE2JRG6KTEGAn8wxqFXYc=",
			"path": "github.com/hashicorp/terraform/builtin/providers/mysql",
			"revision": "e822a79165dbc06bbf8271ee349fe256867d53dc",
			"revisionTime": "2016-08-02T17:59:44Z",
			"version": "=v0.7.0",
			"versionExact": "v0.7.0"
		},
		{
			"checksumSHA1": "bpXgxWwR7m6vlpaLqpaO+B++r7M=",
			"path": "github.com/hashicorp/terraform/builtin/providers/null",
			"revision": "e822a79165dbc06bbf8271ee349fe256867d53dc",
			"revisionTime": "2016-08-02T17:59:44Z",
			"version": "=v0.7.0",
			"versionExact": "v0.7.0"
		},
		{
			"checksumSHA1": "IxLbLOAQGL4BHUkeMLCC1CI9zXg=",
			"path": "github.com/hashicorp/terraform/builtin/providers/openstack",
			"revision": "e822a79165dbc06bbf8271ee349fe256867d53dc",
			"revisionTime": "2016-08-02T17:59:44Z",
			"version": "=v0.7.0",
			"versionExact": "v0.7.0"
		},
		{
			"checksumSHA1": "VZ+gLgJtP9YpvXrtBN5oH2qmvtE=",
			"path": "github.com/hashicorp/terraform/builtin/providers/packet",
			"revision": "e822a79165dbc06bbf8271ee349fe256867d53dc",
			"revisionTime": "2016-08-02T17:59:44Z",
			"version": "=v0.7.0",
			"versionExact": "v0.7.0"
		},
		{
			"checksumSHA1": "Vvwv1nzMB7LEcZuy0yuRXr2h9ik=",
			"path": "github.com/hashicorp/terraform/builtin/providers/postgresql",
			"revision": "e822a79165dbc06bbf8271ee349fe256867d53dc",
			"revisionTime": "2016-08-02T17:59:44Z",
			"version": "=v0.7.0",
			"versionExact": "v0.7.0"
		},
		{
			"checksumSHA1": "bEVVzs6r+S8nrUPFSBAnLTcK6CU=",
			"path": "github.com/hashicorp/terraform/builtin/providers/powerdns",
			"revision": "e822a79165dbc06bbf8271ee349fe256867d53dc",
			"revisionTime": "2016-08-02T17:59:44Z",
			"version": "=v0.7.0",
			"versionExact": "v0.7.0"
		},
		{
			"checksumSHA1": "Sl/vefy8C05dqVBQKO5yTDKfCgk=",
			"path": "github.com/hashicorp/terraform/builtin/providers/random",
			"revision": "e822a79165dbc06bbf8271ee349fe256867d53dc",
			"revisionTime": "2016-08-02T17:59:44Z",
			"version": "=v0.7.0",
			"versionExact": "v0.7.0"
		},
		{
			"checksumSHA1": "KUA7PFm09oPFnzCKkBKM3AZv0kg=",
			"path": "github.com/hashicorp/terraform/builtin/providers/rundeck",
			"revision": "e822a79165dbc06bbf8271ee349fe256867d53dc",
			"revisionTime": "2016-08-02T17:59:44Z",
			"version": "=v0.7.0",
			"versionExact": "v0.7.0"
		},
		{
			"checksumSHA1": "8H0+EjkDtSuZoTCzbWhDor+ej84=",
			"path": "github.com/hashicorp/terraform/builtin/providers/scaleway",
			"revision": "e822a79165dbc06bbf8271ee349fe256867d53dc",
			"revisionTime": "2016-08-02T17:59:44Z",
			"version": "=v0.7.0",
			"versionExact": "v0.7.0"
		},
		{
			"checksumSHA1": "l06mA9NZrw8P19wu/IaKTOdd6I8=",
			"path": "github.com/hashicorp/terraform/builtin/providers/softlayer",
			"revision": "e822a79165dbc06bbf8271ee349fe256867d53dc",
			"revisionTime": "2016-08-02T17:59:44Z",
			"version": "=v0.7.0",
			"versionExact": "v0.7.0"
		},
		{
			"checksumSHA1": "Y4dk2X7n1L/2HfgINt14sqfTORI=",
			"path": "github.com/hashicorp/terraform/builtin/providers/statuscake",
			"revision": "e822a79165dbc06bbf8271ee349fe256867d53dc",
			"revisionTime": "2016-08-02T17:59:44Z",
			"version": "=v0.7.0",
			"versionExact": "v0.7.0"
		},
		{
			"checksumSHA1": "5D+qpyRBT0S2RN6ibz/F6VVWJxk=",
			"path": "github.com/hashicorp/terraform/builtin/providers/template",
			"revision": "e822a79165dbc06bbf8271ee349fe256867d53dc",
			"revisionTime": "2016-08-02T17:59:44Z",
			"version": "=v0.7.0",
			"versionExact": "v0.7.0"
		},
		{
			"checksumSHA1": "C7hbhxfan+LV3KuD2yR3bbQKri0=",
			"path": "github.com/hashicorp/terraform/builtin/providers/terraform",
			"revision": "e822a79165dbc06bbf8271ee349fe256867d53dc",
			"revisionTime": "2016-08-02T17:59:44Z",
			"version": "=v0.7.0",
			"versionExact": "v0.7.0"
		},
		{
			"checksumSHA1": "yOJX8ByIeigWS71WG4Xa9L71HBk=",
			"path": "github.com/hashicorp/terraform/builtin/providers/test",
			"revision": "e822a79165dbc06bbf8271ee349fe256867d53dc",
			"revisionTime": "2016-08-02T17:59:44Z",
			"version": "=v0.7.0",
			"versionExact": "v0.7.0"
		},
		{
			"checksumSHA1": "6qfSMVDJf7BfXA7YJuGMMPnCrmk=",
			"path": "github.com/hashicorp/terraform/builtin/providers/tls",
			"revision": "e822a79165dbc06bbf8271ee349fe256867d53dc",
			"revisionTime": "2016-08-02T17:59:44Z",
			"version": "=v0.7.0",
			"versionExact": "v0.7.0"
		},
		{
			"checksumSHA1": "ALRgFDJ7EmDCFrgVrZ+qyNT0WxE=",
			"path": "github.com/hashicorp/terraform/builtin/providers/triton",
			"revision": "e822a79165dbc06bbf8271ee349fe256867d53dc",
			"revisionTime": "2016-08-02T17:59:44Z",
			"version": "=v0.7.0",
			"versionExact": "v0.7.0"
		},
		{
			"checksumSHA1": "H+6p1Sv+f7ag3hdBcTBhu/cMQxs=",
			"path": "github.com/hashicorp/terraform/builtin/providers/ultradns",
			"revision": "e822a79165dbc06bbf8271ee349fe256867d53dc",
			"revisionTime": "2016-08-02T17:59:44Z",
			"version": "=v0.7.0",
			"versionExact": "v0.7.0"
		},
		{
			"checksumSHA1": "lJgIBvdSu62tKCOBVhYQV7hdT/Q=",
			"path": "github.com/hashicorp/terraform/builtin/providers/vcd",
			"revision": "e822a79165dbc06bbf8271ee349fe256867d53dc",
			"revisionTime": "2016-08-02T17:59:44Z",
			"version": "=v0.7.0",
			"versionExact": "v0.7.0"
		},
		{
			"checksumSHA1": "T66stluI4303D5PDaqwrB3jm3mY=",
			"path": "github.com/hashicorp/terraform/builtin/providers/vsphere",
			"revision": "e822a79165dbc06bbf8271ee349fe256867d53dc",
			"revisionTime": "2016-08-02T17:59:44Z",
			"version": "=v0.7.0",
			"versionExact": "v0.7.0"
		},
		{
			"checksumSHA1": "Qt+t3SriIwhsF6Bcg2wc31gt0Ts=",
			"path": "github.com/hashicorp/terraform/builtin/provisioners/chef",
			"revision": "e822a79165dbc06bbf8271ee349fe256867d53dc",
			"revisionTime": "2016-08-02T17:59:44Z",
			"version": "=v0.7.0",
			"versionExact": "v0.7.0"
		},
		{
			"checksumSHA1": "V/ydhQaSQEDUunVZBgki8A++lwQ=",
			"path": "github.com/hashicorp/terraform/builtin/provisioners/file",
			"revision": "e822a79165dbc06bbf8271ee349fe256867d53dc",
			"revisionTime": "2016-08-02T17:59:44Z",
			"version": "=v0.7.0",
			"versionExact": "v0.7.0"
		},
		{
			"checksumSHA1": "xpaZuji/8jD3I33AYHOM8ExhH8A=",
			"path": "github.com/hashicorp/terraform/builtin/provisioners/local-exec",
			"revision": "e822a79165dbc06bbf8271ee349fe256867d53dc",
			"revisionTime": "2016-08-02T17:59:44Z",
			"version": "=v0.7.0",
			"versionExact": "v0.7.0"
		},
		{
			"checksumSHA1": "ph92IDzeXZOO4rISLxjdExVvCa4=",
			"path": "github.com/hashicorp/terraform/builtin/provisioners/remote-exec",
			"revision": "e822a79165dbc06bbf8271ee349fe256867d53dc",
			"revisionTime": "2016-08-02T17:59:44Z",
			"version": "=v0.7.0",
			"versionExact": "v0.7.0"
		},
		{
			"checksumSHA1": "vrBAe+qeYI8SCj76tvAA/StS3wg=",
			"path": "github.com/hashicorp/terraform/command",
			"revision": "e822a79165dbc06bbf8271ee349fe256867d53dc",
			"revisionTime": "2016-08-02T17:59:44Z",
			"version": "=v0.7.0",
			"versionExact": "v0.7.0"
		},
		{
			"checksumSHA1": "Pg0fge6Fl6a34pYl2fH1eb6kgNE=",
			"path": "github.com/hashicorp/terraform/communicator",
			"revision": "e822a79165dbc06bbf8271ee349fe256867d53dc",
			"revisionTime": "2016-08-02T17:59:44Z",
			"version": "=v0.7.0",
			"versionExact": "v0.7.0"
		},
		{
			"checksumSHA1": "zCAC53a+zRYTwnfw7vUFJmvqxQc=",
			"path": "github.com/hashicorp/terraform/communicator/remote",
			"revision": "e822a79165dbc06bbf8271ee349fe256867d53dc",
			"revisionTime": "2016-08-02T17:59:44Z",
			"version": "=v0.7.0",
			"versionExact": "v0.7.0"
		},
		{
			"checksumSHA1": "NPCA6Wgz5BLtyNimTDTE5igylMc=",
			"path": "github.com/hashicorp/terraform/communicator/ssh",
			"revision": "e822a79165dbc06bbf8271ee349fe256867d53dc",
			"revisionTime": "2016-08-02T17:59:44Z",
			"version": "=v0.7.0",
			"versionExact": "v0.7.0"
		},
		{
			"checksumSHA1": "rH0YGydxG00e57EqsKTjEQIIMIk=",
			"path": "github.com/hashicorp/terraform/communicator/winrm",
			"revision": "e822a79165dbc06bbf8271ee349fe256867d53dc",
			"revisionTime": "2016-08-02T17:59:44Z",
			"version": "=v0.7.0",
			"versionExact": "v0.7.0"
		},
		{
			"checksumSHA1": "kjoW6nOCpIfslJo9sJRmfiCWcMc=",
			"path": "github.com/hashicorp/terraform/config",
			"revision": "e822a79165dbc06bbf8271ee349fe256867d53dc",
			"revisionTime": "2016-08-02T17:59:44Z",
			"version": "=v0.7.0",
			"versionExact": "v0.7.0"
		},
		{
			"checksumSHA1": "rFBP/qcnU/rVaaQgCLT3vuS1fLw=",
			"path": "github.com/hashicorp/terraform/config/module",
			"revision": "e822a79165dbc06bbf8271ee349fe256867d53dc",
			"revisionTime": "2016-08-02T17:59:44Z",
			"version": "=v0.7.0",
			"versionExact": "v0.7.0"
		},
		{
			"checksumSHA1": "LsV1O5IMK565VOluOjx1gr+aDoQ=",
			"path": "github.com/hashicorp/terraform/dag",
			"revision": "e822a79165dbc06bbf8271ee349fe256867d53dc",
			"revisionTime": "2016-08-02T17:59:44Z",
			"version": "=v0.7.0",
			"versionExact": "v0.7.0"
		},
		{
			"checksumSHA1": "TxqBBTRqbLW9f21FvjWKJlfzQFw=",
			"path": "github.com/hashicorp/terraform/dot",
			"revision": "e822a79165dbc06bbf8271ee349fe256867d53dc",
			"revisionTime": "2016-08-02T17:59:44Z",
			"version": "=v0.7.0",
			"versionExact": "v0.7.0"
		},
		{
			"checksumSHA1": "0Q17QX0jzIL2Bg+XThUuOetCwU0=",
			"path": "github.com/hashicorp/terraform/flatmap",
			"revision": "e822a79165dbc06bbf8271ee349fe256867d53dc",
			"revisionTime": "2016-08-02T17:59:44Z",
			"version": "=v0.7.0",
			"versionExact": "v0.7.0"
		},
		{
			"checksumSHA1": "uT6Q9RdSRAkDjyUgQlJ2XKJRab4=",
			"path": "github.com/hashicorp/terraform/helper/config",
			"revision": "e822a79165dbc06bbf8271ee349fe256867d53dc",
			"revisionTime": "2016-08-02T17:59:44Z",
			"version": "=v0.7.0",
			"versionExact": "v0.7.0"
		},
		{
			"checksumSHA1": "BmIPKTr0zDutSJdyq7pYXrK1I3E=",
			"path": "github.com/hashicorp/terraform/helper/hashcode",
			"revision": "e822a79165dbc06bbf8271ee349fe256867d53dc",
			"revisionTime": "2016-08-02T17:59:44Z",
			"version": "=v0.7.0",
			"versionExact": "v0.7.0"
		},
		{
			"checksumSHA1": "B267stWNQd0/pBTXHfI/tJsxzfc=",
			"path": "github.com/hashicorp/terraform/helper/hilmapstructure",
			"revision": "e822a79165dbc06bbf8271ee349fe256867d53dc",
			"revisionTime": "2016-08-02T17:59:44Z",
			"version": "=v0.7.0",
			"versionExact": "v0.7.0"
		},
		{
			"checksumSHA1": "0WzGi56oF5mRgNJcaLuEDKzy2T8=",
			"path": "github.com/hashicorp/terraform/helper/logging",
			"revision": "e822a79165dbc06bbf8271ee349fe256867d53dc",
			"revisionTime": "2016-08-02T17:59:44Z",
			"version": "=v0.7.0",
			"versionExact": "v0.7.0"
		},
		{
			"checksumSHA1": "twkFd4x71kBnDfrdqO5nhs8dMOY=",
			"path": "github.com/hashicorp/terraform/helper/mutexkv",
			"revision": "e822a79165dbc06bbf8271ee349fe256867d53dc",
			"revisionTime": "2016-08-02T17:59:44Z",
			"version": "=v0.7.0",
			"versionExact": "v0.7.0"
		},
		{
			"checksumSHA1": "ImyqbHM/xe3eAT2moIjLI8ksuks=",
			"path": "github.com/hashicorp/terraform/helper/pathorcontents",
			"revision": "e822a79165dbc06bbf8271ee349fe256867d53dc",
			"revisionTime": "2016-08-02T17:59:44Z",
			"version": "=v0.7.0",
			"versionExact": "v0.7.0"
		},
		{
			"checksumSHA1": "SQnpyMsmGK6SkcnAtIp8LTNOK/w=",
			"path": "github.com/hashicorp/terraform/helper/resource",
			"revision": "e822a79165dbc06bbf8271ee349fe256867d53dc",
			"revisionTime": "2016-08-02T17:59:44Z",
			"version": "=v0.7.0",
			"versionExact": "v0.7.0"
		},
		{
			"checksumSHA1": "BbOo/ydakRq4uWUSDmY2Sd0NDFA=",
			"path": "github.com/hashicorp/terraform/helper/schema",
			"revision": "e822a79165dbc06bbf8271ee349fe256867d53dc",
			"revisionTime": "2016-08-02T17:59:44Z",
			"version": "=v0.7.0",
			"versionExact": "v0.7.0"
		},
		{
			"checksumSHA1": "xIXz4ESLPzXmh81CLNf26Po4m/A=",
			"path": "github.com/hashicorp/terraform/plugin",
			"revision": "e822a79165dbc06bbf8271ee349fe256867d53dc",
			"revisionTime": "2016-08-02T17:59:44Z",
			"version": "=v0.7.0",
			"versionExact": "v0.7.0"
		},
		{
			"checksumSHA1": "6UCF091gQDFZyVOtb5O6N8A5qvs=",
			"path": "github.com/hashicorp/terraform/rpc",
			"revision": "6e586c89394f5474b6c5f3217a4a75ce80c3fd6c",
			"revisionTime": "2016-05-09T20:31:07Z",
			"version": "=v0.7.0",
			"versionExact": "v0.7.0"
		},
		{
			"checksumSHA1": "s2ksZJThEYwGRH6p3HB8p9GsRtI=",
			"path": "github.com/hashicorp/terraform/state",
			"revision": "e822a79165dbc06bbf8271ee349fe256867d53dc",
			"revisionTime": "2016-08-02T17:59:44Z",
			"version": "=v0.7.0",
			"versionExact": "v0.7.0"
		},
		{
			"checksumSHA1": "ZSWCHnRbq2yMnsQ1/sGoXdJbDbo=",
			"path": "github.com/hashicorp/terraform/state/remote",
			"revision": "e822a79165dbc06bbf8271ee349fe256867d53dc",
			"revisionTime": "2016-08-02T17:59:44Z",
			"version": "=v0.7.0",
			"versionExact": "v0.7.0"
		},
		{
			"checksumSHA1": "urmIBSnxFwKv5jHynJ+xhAfnYjQ=",
			"path": "github.com/hashicorp/terraform/terraform",
			"revision": "e822a79165dbc06bbf8271ee349fe256867d53dc",
			"revisionTime": "2016-08-02T17:59:44Z",
			"version": "=v0.7.0",
			"versionExact": "v0.7.0"
		},
		{
			"checksumSHA1": "VMaF3Q7RIrRzvbnPbqxuSLryOvc=",
			"path": "github.com/hashicorp/yamux",
			"revision": "badf81fca035b8ebac61b5ab83330b72541056f4",
			"revisionTime": "2016-06-09T13:59:02Z"
		},
		{
			"checksumSHA1": "kMqkg/xroiOliWZGfYaRAML5zrc=",
			"path": "github.com/henrikhodne/go-librato/librato",
			"revision": "68302597b3a8fd7dce290d4ed78ce7fb7bc111e6",
			"revisionTime": "2016-04-13T19:31:16Z"
		},
		{
			"checksumSHA1": "IUWlXGc4g8je52zg2qWOETPp8dg=",
			"path": "github.com/hmrc/vmware-govcd",
			"revision": "8dc9fc011e97899e74f8b45ed16ac10aff8b9457",
			"revisionTime": "2016-03-16T10:04:48Z"
		},
		{
			"checksumSHA1": "QarH8ggsjIB+t0r4loMPEViOGcw=",
			"path": "github.com/hmrc/vmware-govcd/types/v56",
			"revision": "8dc9fc011e97899e74f8b45ed16ac10aff8b9457",
			"revisionTime": "2016-03-16T10:04:48Z"
		},
		{
			"checksumSHA1": "hwGdeQbcfc2RvIQS5wAaYRKJDd4=",
			"path": "github.com/imdario/mergo",
			"revision": "50d4dbd4eb0e84778abe37cefef140271d96fade",
			"revisionTime": "2016-05-17T06:44:35Z"
		},
		{
			"checksumSHA1": "AgIKpJ57h/4qRNGuLlgzTlGMF80=",
			"path": "github.com/inconshreveable/log15",
			"revision": "666f95bcf803bb4219720fae9c6626294935346a",
			"revisionTime": "2016-06-27T15:43:18Z"
		},
		{
			"checksumSHA1": "+DoNU32Waxbh5mutlbxkdU68Y7I=",
			"path": "github.com/inconshreveable/log15/term",
			"revision": "666f95bcf803bb4219720fae9c6626294935346a",
			"revisionTime": "2016-06-27T15:43:18Z"
		},
		{
			"checksumSHA1": "rMQ+hcNeq8hEEQgQR6T2d0/+8CY=",
			"path": "github.com/influxdata/influxdb/client",
			"revision": "0fc259386850d725b1570bc77902c59591f8eae8",
			"revisionTime": "2016-07-01T18:48:55Z"
		},
		{
			"checksumSHA1": "kfMpIdjhud/axH918ijP/19D+Zg=",
			"path": "github.com/influxdata/influxdb/models",
			"revision": "0fc259386850d725b1570bc77902c59591f8eae8",
			"revisionTime": "2016-07-01T18:48:55Z"
		},
		{
			"checksumSHA1": "3whhUQgHbzSoO16vbx/XMCkg6Bs=",
			"path": "github.com/influxdata/influxdb/pkg/escape",
			"revision": "0fc259386850d725b1570bc77902c59591f8eae8",
			"revisionTime": "2016-07-01T18:48:55Z"
		},
		{
			"checksumSHA1": "oPpOfZn11Ef6DWOoETxSW9Venzs=",
			"path": "github.com/jen20/riviera/azure",
			"revision": "1159d86fc8144abafeb29ee7c5a3e2e85af336ba",
			"revisionTime": "2016-06-30T14:11:29Z"
		},
		{
			"checksumSHA1": "ncdT+1PFEF5ly0niXuQc9/pKzT0=",
			"path": "github.com/jen20/riviera/dns",
			"revision": "1159d86fc8144abafeb29ee7c5a3e2e85af336ba",
			"revisionTime": "2016-06-30T14:11:29Z"
		},
		{
			"checksumSHA1": "zVXx6ha3bt0N4ukRbRHXjSl91S4=",
			"path": "github.com/jen20/riviera/search",
			"revision": "1159d86fc8144abafeb29ee7c5a3e2e85af336ba",
			"revisionTime": "2016-06-30T14:11:29Z"
		},
		{
			"checksumSHA1": "KfquDaeBPGchw92QnojlJFsJKgk=",
			"path": "github.com/jen20/riviera/sql",
			"revision": "1159d86fc8144abafeb29ee7c5a3e2e85af336ba",
			"revisionTime": "2016-06-30T14:11:29Z"
		},
		{
			"checksumSHA1": "0ZrwvB6KoGPj2PoDNSEJwxQ6Mog=",
			"path": "github.com/jmespath/go-jmespath",
			"revision": "0b12d6b521d83fc7f755e7cfc1b1fbdd35a01a74",
			"revisionTime": "2016-02-02T18:50:14Z"
		},
		{
			"checksumSHA1": "prTvKyT6m7XgfkT9lmVSLNkq3cE=",
			"path": "github.com/joyent/gocommon",
			"revision": "ade826b8b54e81a779ccb29d358a45ba24b7809c",
			"revisionTime": "2016-03-20T19:31:33Z"
		},
		{
			"checksumSHA1": "O0WFPpYSMzeDL11yO84IYBSXrmk=",
			"path": "github.com/joyent/gocommon/client",
			"revision": "ade826b8b54e81a779ccb29d358a45ba24b7809c",
			"revisionTime": "2016-03-20T19:31:33Z"
		},
		{
			"checksumSHA1": "zH2ph01RwbvMcrHs721PxcrPKAE=",
			"path": "github.com/joyent/gocommon/errors",
			"revision": "ade826b8b54e81a779ccb29d358a45ba24b7809c",
			"revisionTime": "2016-03-20T19:31:33Z"
		},
		{
			"checksumSHA1": "cz4amcSofbyq0dH1sdOHNUvznWw=",
			"path": "github.com/joyent/gocommon/http",
			"revision": "ade826b8b54e81a779ccb29d358a45ba24b7809c",
			"revisionTime": "2016-03-20T19:31:33Z"
		},
		{
			"checksumSHA1": "+nMoWlInlUEf1EOzKmUwd8E/qf4=",
			"path": "github.com/joyent/gocommon/jpc",
			"revision": "ade826b8b54e81a779ccb29d358a45ba24b7809c",
			"revisionTime": "2016-03-20T19:31:33Z"
		},
		{
			"checksumSHA1": "PDzjpRNeytdYU39/PByzwCMvKQ8=",
			"path": "github.com/joyent/gosdc/cloudapi",
			"revision": "042c6e9de2b48a646d310e70cc0050c83fe18200",
			"revisionTime": "2016-04-26T05:09:12Z"
		},
		{
			"checksumSHA1": "N0NRIcJF7aj1wd56DA1N9GpYq/4=",
			"path": "github.com/joyent/gosign/auth",
			"revision": "8978c75ffefb3f63a977ad9cbfce40caeb40177e",
			"revisionTime": "2016-06-16T18:50:15Z"
		},
		{
			"checksumSHA1": "N4M0qtTBHR2XBxTuPRL9ocdkQns=",
			"path": "github.com/jtopjian/cobblerclient",
			"revision": "53d1c0a0b003aabfa7ecfa848d856606cb481196",
			"revisionTime": "2016-04-01T00:38:02Z"
		},
		{
			"checksumSHA1": "6nmAJBw2phU9MUmkUnqFvbO5urg=",
			"path": "github.com/kardianos/osext",
			"revision": "29ae4ffbc9a6fe9fb2bc5029050ce6996ea1d3bc",
			"revisionTime": "2015-12-22T15:32:29Z"
		},
		{
			"checksumSHA1": "tw3ocqSpa9ikzUV6qhcKBAAO6WU=",
			"path": "github.com/kolo/xmlrpc",
			"revision": "0826b98aaa29c0766956cb40d45cf7482a597671",
			"revisionTime": "2015-04-13T19:18:30Z"
		},
		{
			"checksumSHA1": "QK3MNUdQwUBuznCHZcPijU/3DyI=",
			"path": "github.com/lib/pq",
			"revision": "4dd446efc17690bc53e154025146f73203b18309",
			"revisionTime": "2016-06-23T22:06:37Z"
		},
		{
			"checksumSHA1": "xppHi82MLqVx1eyQmbhTesAEjx8=",
			"path": "github.com/lib/pq/oid",
			"revision": "4dd446efc17690bc53e154025146f73203b18309",
			"revisionTime": "2016-06-23T22:06:37Z"
		},
		{
			"checksumSHA1": "KoB26db2df078Y2UClT7twI+dxg=",
			"path": "github.com/logentries/le_goclient",
			"revision": "f6d02e2fca401d3550e08a292f54b0efb6a578f0",
			"revisionTime": "2016-07-04T14:48:39Z"
		},
		{
			"checksumSHA1": "7iMOW6SxJFNH0/m1tjjCXVZl+Z8=",
			"path": "github.com/lusis/go-artifactory/src/artifactory.v401",
			"revision": "7e4ce345df825841661d1b3ffbb1327083d4a22f",
			"revisionTime": "2016-01-15T16:20:38Z"
		},
		{
			"checksumSHA1": "yg57Q4J8Ob0LoYvqDxsWZ6AHffE=",
			"path": "github.com/masterzen/simplexml/dom",
			"revision": "4572e39b1ab9fe03ee513ce6fc7e289e98482190",
			"revisionTime": "2016-06-08T18:30:07Z"
		},
		{
			"checksumSHA1": "BL8FA9MJQmmQBH5s9wYvhDWFk0Q=",
			"path": "github.com/masterzen/winrm",
			"revision": "ef3efbb97f99fc204bd9c7edf778a0dbd9781baf",
			"revisionTime": "2016-06-06T13:46:36Z"
		},
		{
			"checksumSHA1": "KTsgWipT3ennAAtaKxEZairxero=",
			"path": "github.com/masterzen/winrm/soap",
			"revision": "ef3efbb97f99fc204bd9c7edf778a0dbd9781baf",
			"revisionTime": "2016-06-06T13:46:36Z"
		},
		{
			"path": "github.com/masterzen/winrm/winrm",
			"revision": "ef3efbb97f99fc204bd9c7edf778a0dbd9781baf"
		},
		{
			"checksumSHA1": "bx+egnFe0OB0BZBcgZcaqsvcmS4=",
			"path": "github.com/masterzen/xmlpath",
			"revision": "13f4951698adc0fa9c1dda3e275d489a24201161",
			"revisionTime": "2014-02-18T18:59:01Z"
		},
		{
			"checksumSHA1": "6wAWOVRtaH7hX48hmw9o7noyy5Q=",
			"path": "github.com/mattn/go-colorable",
			"revision": "9056b7a9f2d1f2d96498d6d146acd1f9d5ed3d59",
			"revisionTime": "2016-06-02T15:08:27Z"
		},
		{
			"checksumSHA1": "NkbetqlpWBi3gP08JDneC+axTKw=",
			"path": "github.com/mattn/go-isatty",
			"revision": "56b76bdf51f7708750eac80fa38b952bb9f32639",
			"revisionTime": "2015-12-11T00:06:21Z"
		},
		{
			"checksumSHA1": "A0PtnlAbuZA6kKfuVkM8GSx2SSI=",
			"path": "github.com/maximilien/softlayer-go/client",
			"revision": "4e7b0076bc2344425c788f3f55424785f4350945",
			"revisionTime": "2016-07-01T05:22:34Z"
		},
		{
			"checksumSHA1": "nPaYMMjIl21a30j9R2lURjb8Nts=",
			"path": "github.com/maximilien/softlayer-go/common",
			"revision": "4e7b0076bc2344425c788f3f55424785f4350945",
			"revisionTime": "2016-07-01T05:22:34Z"
		},
		{
			"checksumSHA1": "EdTQRiJLekRScHuEJv35VgVzjBY=",
			"path": "github.com/maximilien/softlayer-go/data_types",
			"revision": "4e7b0076bc2344425c788f3f55424785f4350945",
			"revisionTime": "2016-07-01T05:22:34Z"
		},
		{
			"checksumSHA1": "GslL0Cwjdl281QTcWtJaL3AaPbs=",
			"path": "github.com/maximilien/softlayer-go/services",
			"revision": "4e7b0076bc2344425c788f3f55424785f4350945",
			"revisionTime": "2016-07-01T05:22:34Z"
		},
		{
			"checksumSHA1": "ZkJTvSiSkUq74FrEy+HiXyLaz04=",
			"path": "github.com/maximilien/softlayer-go/softlayer",
			"revision": "4e7b0076bc2344425c788f3f55424785f4350945",
			"revisionTime": "2016-07-01T05:22:34Z"
		},
		{
			"checksumSHA1": "yF39M9MGatDbq2d2oqlLy44jsRc=",
			"path": "github.com/mitchellh/cli",
			"revision": "168daae10d6ff81b8b1201b0a4c9607d7e9b82e3",
			"revisionTime": "2016-03-23T17:07:00Z"
		},
		{
			"checksumSHA1": "ttEN1Aupb7xpPMkQLqb3tzLFdXs=",
			"path": "github.com/mitchellh/colorstring",
			"revision": "8631ce90f28644f54aeedcb3e389a85174e067d1",
			"revisionTime": "2015-09-17T21:48:07Z"
		},
		{
			"checksumSHA1": "CVXftW9pRU6enHVKBq1mRDLsLw8=",
			"path": "github.com/mitchellh/copystructure",
			"revision": "ae8f8315ad044b86ced2e0be9e3598e9dd94f38e",
			"revisionTime": "2016-06-09T17:01:51Z"
		},
		{
			"checksumSHA1": "AXacfEchaUqT5RGmPmMXsOWRhv8=",
			"path": "github.com/mitchellh/go-homedir",
			"revision": "756f7b183b7ab78acdbbee5c7f392838ed459dda",
			"revisionTime": "2016-06-21T17:42:43Z"
		},
		{
			"checksumSHA1": "y7Az37mGuIJ4q0I8yDFKJjYj+E0=",
			"path": "github.com/mitchellh/go-linereader",
			"revision": "07bab5fdd9580500aea6ada0e09df4aa28e68abd",
			"revisionTime": "2014-10-13T18:55:33Z"
		},
		{
			"checksumSHA1": "aH/BUUMBzWhBOyuDTen4Mb3ELD4=",
			"path": "github.com/mitchellh/gox",
			"revision": "6e9ee79eab7bb1b84155379b3f94ff9a87b344e4",
			"revisionTime": "2016-05-12T16:48:03Z"
		},
		{
			"checksumSHA1": "v9y1OJ6NpBUhK4U8V4mmYUFBU4Q=",
			"path": "github.com/mitchellh/iochan",
			"revision": "87b45ffd0e9581375c491fef3d32130bb15c5bd7",
			"revisionTime": "2015-05-29T22:44:32Z"
		},
		{
			"checksumSHA1": "KCJhN9Dx329wAN/SeL4CxeypPyk=",
			"path": "github.com/mitchellh/mapstructure",
			"revision": "d2dd0262208475919e1a362f675cfc0e7c10e905",
			"revisionTime": "2016-02-12T03:18:39Z"
		},
		{
			"checksumSHA1": "VBo7ciCNRr7wNVFmBTW8sm4PQ14=",
			"path": "github.com/mitchellh/panicwrap",
			"revision": "a1e50bc201f387747a45ffff020f1af2d8759e88",
			"revisionTime": "2015-12-15T19:38:08Z"
		},
		{
			"checksumSHA1": "h+ODp7a8Vj8XMUsORLbhtQMWOO4=",
			"path": "github.com/mitchellh/prefixedio",
			"revision": "6e6954073784f7ee67b28f2d22749d6479151ed7",
			"revisionTime": "2015-12-14T00:22:11Z"
		},
		{
			"checksumSHA1": "mrqMlK6gqe//WsJSrJ1HgkPM0lM=",
			"path": "github.com/mitchellh/reflectwalk",
			"revision": "eecf4c70c626c7cfbb95c90195bc34d386c74ac6",
			"revisionTime": "2015-05-27T15:31:53Z"
		},
		{
			"checksumSHA1": "KhOVzKefFYORHdIVe+/gNAHB23A=",
			"path": "github.com/moul/anonuuid",
			"revision": "609b752a95effbbef26d134ac18ed6f57e01b98e",
			"revisionTime": "2016-02-22T16:21:17Z"
		},
		{
			"checksumSHA1": "slLTPMchYWDMkL7wF8vOaQdTVz0=",
			"path": "github.com/moul/gotty-client",
			"revision": "92f0c24d5b2985522174e3ff5ad882a1c4d7f1d9",
			"revisionTime": "2016-05-24T12:12:48Z"
		},
		{
			"checksumSHA1": "/iig5lYSPCL3C8J7e4nTAevYNDE=",
			"path": "github.com/nesv/go-dynect/dynect",
			"revision": "2dc6a86cf75ce4b33516d2a13c9c0c378310cf3b",
			"revisionTime": "2016-04-25T23:31:34Z"
		},
		{
			"checksumSHA1": "gcLub3oB+u4QrOJZcYmk/y2AP4k=",
			"path": "github.com/nu7hatch/gouuid",
			"revision": "179d4d0c4d8d407a32af483c2354df1d2c91e6c3",
			"revisionTime": "2013-12-21T20:05:32Z"
		},
		{
			"checksumSHA1": "0q9OJX4TFhjUaEkVopLyUpvvSQw=",
			"path": "github.com/onsi/ginkgo/config",
			"revision": "059cec02d342bab423425a99b191186a03255e9e",
			"revisionTime": "2016-06-13T12:36:15Z"
		},
		{
			"checksumSHA1": "7Ezm4Rq77LAlKtbsXY8uWskqZgA=",
			"path": "github.com/onsi/ginkgo/ginkgo",
			"revision": "059cec02d342bab423425a99b191186a03255e9e",
			"revisionTime": "2016-06-13T12:36:15Z"
		},
		{
			"checksumSHA1": "RX2QA4mqBzsogy4OWOCi9mUfAGU=",
			"path": "github.com/onsi/ginkgo/ginkgo/convert",
			"revision": "059cec02d342bab423425a99b191186a03255e9e",
			"revisionTime": "2016-06-13T12:36:15Z"
		},
		{
			"checksumSHA1": "J7jqj8o+ZFNckMG3cPsSs2WoCF8=",
			"path": "github.com/onsi/ginkgo/ginkgo/interrupthandler",
			"revision": "059cec02d342bab423425a99b191186a03255e9e",
			"revisionTime": "2016-06-13T12:36:15Z"
		},
		{
			"checksumSHA1": "brZ63GMMr79P/RwClxFRBKMtICg=",
			"path": "github.com/onsi/ginkgo/ginkgo/nodot",
			"revision": "059cec02d342bab423425a99b191186a03255e9e",
			"revisionTime": "2016-06-13T12:36:15Z"
		},
		{
			"checksumSHA1": "qhdXq+rlHyZ8cE0gTeFjdDVDhMo=",
			"path": "github.com/onsi/ginkgo/ginkgo/testrunner",
			"revision": "059cec02d342bab423425a99b191186a03255e9e",
			"revisionTime": "2016-06-13T12:36:15Z"
		},
		{
			"checksumSHA1": "JETGgNLp7Z2hlHH7xkqqaM7w1qk=",
			"path": "github.com/onsi/ginkgo/ginkgo/testsuite",
			"revision": "059cec02d342bab423425a99b191186a03255e9e",
			"revisionTime": "2016-06-13T12:36:15Z"
		},
		{
			"checksumSHA1": "EZTrKh8zPpIkRugXna/dPlS84kw=",
			"path": "github.com/onsi/ginkgo/ginkgo/watch",
			"revision": "059cec02d342bab423425a99b191186a03255e9e",
			"revisionTime": "2016-06-13T12:36:15Z"
		},
		{
			"checksumSHA1": "YYYKM1ETStuYBX9jBNV+t9gku/I=",
			"path": "github.com/onsi/ginkgo/internal/remote",
			"revision": "059cec02d342bab423425a99b191186a03255e9e",
			"revisionTime": "2016-06-13T12:36:15Z"
		},
		{
			"checksumSHA1": "Ns/YVVNxy4JTzrzjxToWV10lwWc=",
			"path": "github.com/onsi/ginkgo/reporters",
			"revision": "059cec02d342bab423425a99b191186a03255e9e",
			"revisionTime": "2016-06-13T12:36:15Z"
		},
		{
			"checksumSHA1": "w5w5vYFE+kazTCON6pbEGDhsx7U=",
			"path": "github.com/onsi/ginkgo/reporters/stenographer",
			"revision": "059cec02d342bab423425a99b191186a03255e9e",
			"revisionTime": "2016-06-13T12:36:15Z"
		},
		{
			"checksumSHA1": "FGWjq6+D/zfVdOx13U3Bn/I25v0=",
			"path": "github.com/onsi/ginkgo/types",
			"revision": "059cec02d342bab423425a99b191186a03255e9e",
			"revisionTime": "2016-06-13T12:36:15Z"
		},
		{
			"checksumSHA1": "zdF3YUjpElA/o2AS+YE9j5Lu+NU=",
			"path": "github.com/onsi/gomega",
			"revision": "45da7174b70cc2cde7a980ee04a0aa74412c414a",
			"revisionTime": "2016-06-30T21:25:00Z"
		},
		{
			"checksumSHA1": "VrTakWOJeOH8XD3UXGlv46brx10=",
			"path": "github.com/onsi/gomega/format",
			"revision": "45da7174b70cc2cde7a980ee04a0aa74412c414a",
			"revisionTime": "2016-06-30T21:25:00Z"
		},
		{
			"checksumSHA1": "H4RBR9kcEWh2lECAzBaOTSvgUuA=",
			"path": "github.com/onsi/gomega/internal/assertion",
			"revision": "45da7174b70cc2cde7a980ee04a0aa74412c414a",
			"revisionTime": "2016-06-30T21:25:00Z"
		},
		{
			"checksumSHA1": "N7HhJzMN+STfzI315keM9SxFQAE=",
			"path": "github.com/onsi/gomega/internal/asyncassertion",
			"revision": "45da7174b70cc2cde7a980ee04a0aa74412c414a",
			"revisionTime": "2016-06-30T21:25:00Z"
		},
		{
			"checksumSHA1": "EsgeBqN2S5wj8aWvGsS162ZK7xI=",
			"path": "github.com/onsi/gomega/internal/oraclematcher",
			"revision": "45da7174b70cc2cde7a980ee04a0aa74412c414a",
			"revisionTime": "2016-06-30T21:25:00Z"
		},
		{
			"checksumSHA1": "G+KJsEQohAtPAHEbhHxRN0pffcA=",
			"path": "github.com/onsi/gomega/internal/testingtsupport",
			"revision": "45da7174b70cc2cde7a980ee04a0aa74412c414a",
			"revisionTime": "2016-06-30T21:25:00Z"
		},
		{
			"checksumSHA1": "cfZX1yRbg/mTs6Eu5Iu0WKykWpQ=",
			"path": "github.com/onsi/gomega/matchers",
			"revision": "45da7174b70cc2cde7a980ee04a0aa74412c414a",
			"revisionTime": "2016-06-30T21:25:00Z"
		},
		{
			"checksumSHA1": "gWJfsDHiZTga1esEChd+MfpftN0=",
			"path": "github.com/onsi/gomega/matchers/support/goraph/bipartitegraph",
			"revision": "45da7174b70cc2cde7a980ee04a0aa74412c414a",
			"revisionTime": "2016-06-30T21:25:00Z"
		},
		{
			"checksumSHA1": "zjTC6ady0bJUwzTFAKtv63T7Fmg=",
			"path": "github.com/onsi/gomega/matchers/support/goraph/edge",
			"revision": "45da7174b70cc2cde7a980ee04a0aa74412c414a",
			"revisionTime": "2016-06-30T21:25:00Z"
		},
		{
			"checksumSHA1": "o2+IscLOPKOiovl2g0/igkD1R4Q=",
			"path": "github.com/onsi/gomega/matchers/support/goraph/node",
			"revision": "45da7174b70cc2cde7a980ee04a0aa74412c414a",
			"revisionTime": "2016-06-30T21:25:00Z"
		},
		{
			"checksumSHA1": "yEF1BYQPwS3neYFKiqNQReqnadY=",
			"path": "github.com/onsi/gomega/matchers/support/goraph/util",
			"revision": "45da7174b70cc2cde7a980ee04a0aa74412c414a",
			"revisionTime": "2016-06-30T21:25:00Z"
		},
		{
			"checksumSHA1": "zEuQ0PUlbqojtNwvu01Mn3DQCJM=",
			"path": "github.com/onsi/gomega/types",
			"revision": "45da7174b70cc2cde7a980ee04a0aa74412c414a",
			"revisionTime": "2016-06-30T21:25:00Z"
		},
		{
			"checksumSHA1": "3AoPMXlmVq2+iWMpsdJZkcUKHB8=",
			"path": "github.com/opencontainers/runc/libcontainer/user",
			"revision": "629e35666d31f743090452416c8df207d9fdbd34",
			"revisionTime": "2016-06-24T19:10:23Z"
		},
		{
			"checksumSHA1": "Yk7femzDnVk+V/996Nh0TNZhosI=",
			"path": "github.com/packer-community/winrmcp/winrmcp",
			"revision": "0c3004f8a8af362d1fd72f45d7cfac1b78c9bda9",
			"revisionTime": "2016-05-25T13:14:43Z"
		},
		{
			"checksumSHA1": "mgVISxyWbZdtdrpFq8CNDhe6qpY=",
			"path": "github.com/packethost/packngo",
			"revision": "ef5090ab4eb0c4268ad0d13fb568866491a49d8d",
			"revisionTime": "2016-06-20T21:26:39Z"
		},
		{
			"checksumSHA1": "xN14ZoFcgefABp24aowYtQVMDsc=",
			"path": "github.com/pborman/uuid",
			"revision": "c55201b036063326c5b1b89ccfe45a184973d073",
			"revisionTime": "2016-02-16T16:37:10Z"
		},
		{
			"checksumSHA1": "MEiUtezVpQE2JUFHvKEeeT8/IOI=",
			"path": "github.com/pearkes/dnsimple",
			"revision": "78996265f576c7580ff75d0cb2c606a61883ceb8",
			"revisionTime": "2015-10-22T18:22:09Z"
		},
		{
			"checksumSHA1": "/MD+L6YZ45L3llJvG/LVUxi/BdA=",
			"path": "github.com/pearkes/mailgun",
			"revision": "b88605989c4141d22a6d874f78800399e5bb7ac2",
			"revisionTime": "2015-10-22T18:22:18Z"
		},
		{
			"checksumSHA1": "GcaTbmmzSGqTb2X6qnNtmDyew1Q=",
			"path": "github.com/pkg/errors",
			"revision": "a2d6902c6d2a2f194eb3fb474981ab7867c81505",
			"revisionTime": "2016-06-27T22:23:52Z"
		},
		{
			"checksumSHA1": "LuFv4/jlrmFNnDb/5SCSEPAM9vU=",
			"path": "github.com/pmezard/go-difflib/difflib",
			"revision": "792786c7400a136282c1664665ae0a8db921c6c2",
			"revisionTime": "2016-01-10T10:55:54Z"
		},
		{
			"checksumSHA1": "4Q/JrLYYcwGRPVpd6sJ5yW/E9GQ=",
			"path": "github.com/rackspace/gophercloud",
			"revision": "985a863d6dd5f928b485dbc8ef440813aafa39ad",
			"revisionTime": "2016-06-23T23:57:31Z"
		},
		{
			"checksumSHA1": "dh2tsaicjrx9LgR6uuSeilSFzAY=",
			"path": "github.com/rackspace/gophercloud/openstack",
			"revision": "985a863d6dd5f928b485dbc8ef440813aafa39ad",
			"revisionTime": "2016-06-23T23:57:31Z"
		},
		{
			"checksumSHA1": "gmzAuay4zJhVck2kZaPgKGZ8rLU=",
			"path": "github.com/rackspace/gophercloud/openstack/blockstorage/v1/volumes",
			"revision": "985a863d6dd5f928b485dbc8ef440813aafa39ad",
			"revisionTime": "2016-06-23T23:57:31Z"
		},
		{
			"checksumSHA1": "YDsUjMTIX7JIquqMdB2rpNvOYEw=",
			"path": "github.com/rackspace/gophercloud/openstack/blockstorage/v2/volumes",
			"revision": "985a863d6dd5f928b485dbc8ef440813aafa39ad",
			"revisionTime": "2016-06-23T23:57:31Z"
		},
		{
			"checksumSHA1": "pQOpY/k5Gh8pUDmsf8ntH6mtGYQ=",
			"path": "github.com/rackspace/gophercloud/openstack/compute/v2/extensions/bootfromvolume",
			"revision": "985a863d6dd5f928b485dbc8ef440813aafa39ad",
			"revisionTime": "2016-06-23T23:57:31Z"
		},
		{
			"checksumSHA1": "kCkaqHFDBuZem57TEmfCpCNeUWs=",
			"path": "github.com/rackspace/gophercloud/openstack/compute/v2/extensions/floatingip",
			"revision": "985a863d6dd5f928b485dbc8ef440813aafa39ad",
			"revisionTime": "2016-06-23T23:57:31Z"
		},
		{
			"checksumSHA1": "A8CBSjxtNeXBtM3M51qqs5FMVNE=",
			"path": "github.com/rackspace/gophercloud/openstack/compute/v2/extensions/keypairs",
			"revision": "985a863d6dd5f928b485dbc8ef440813aafa39ad",
			"revisionTime": "2016-06-23T23:57:31Z"
		},
		{
			"checksumSHA1": "TK3yB7n99AUof19ej+61dcgeEvo=",
			"path": "github.com/rackspace/gophercloud/openstack/compute/v2/extensions/schedulerhints",
			"revision": "985a863d6dd5f928b485dbc8ef440813aafa39ad",
			"revisionTime": "2016-06-23T23:57:31Z"
		},
		{
			"checksumSHA1": "CPt0Oy9AuqIpvS+dE4Mktb5Ia60=",
			"path": "github.com/rackspace/gophercloud/openstack/compute/v2/extensions/secgroups",
			"revision": "985a863d6dd5f928b485dbc8ef440813aafa39ad",
			"revisionTime": "2016-06-23T23:57:31Z"
		},
		{
			"checksumSHA1": "uhJIkUvunG8D06eKjdILg+w7A/k=",
			"path": "github.com/rackspace/gophercloud/openstack/compute/v2/extensions/servergroups",
			"revision": "985a863d6dd5f928b485dbc8ef440813aafa39ad",
			"revisionTime": "2016-06-23T23:57:31Z"
		},
		{
			"checksumSHA1": "jqSmOJoNKVtGwDhuoilAF7iftqA=",
			"path": "github.com/rackspace/gophercloud/openstack/compute/v2/extensions/startstop",
			"revision": "985a863d6dd5f928b485dbc8ef440813aafa39ad",
			"revisionTime": "2016-06-23T23:57:31Z"
		},
		{
			"checksumSHA1": "3TlySPDYsQjLkwHzvWf+bEoeKRU=",
			"path": "github.com/rackspace/gophercloud/openstack/compute/v2/extensions/tenantnetworks",
			"revision": "985a863d6dd5f928b485dbc8ef440813aafa39ad",
			"revisionTime": "2016-06-23T23:57:31Z"
		},
		{
			"checksumSHA1": "QbXm7h4qu7+A/D6y40XHN4/QUOg=",
			"path": "github.com/rackspace/gophercloud/openstack/compute/v2/extensions/volumeattach",
			"revision": "985a863d6dd5f928b485dbc8ef440813aafa39ad",
			"revisionTime": "2016-06-23T23:57:31Z"
		},
		{
			"checksumSHA1": "C2K3kYQgwa65cVRvWrNZACQFX7Q=",
			"path": "github.com/rackspace/gophercloud/openstack/compute/v2/flavors",
			"revision": "985a863d6dd5f928b485dbc8ef440813aafa39ad",
			"revisionTime": "2016-06-23T23:57:31Z"
		},
		{
			"checksumSHA1": "N7MHp4Vh095Q0zSJD3/ZgHWTHAU=",
			"path": "github.com/rackspace/gophercloud/openstack/compute/v2/images",
			"revision": "985a863d6dd5f928b485dbc8ef440813aafa39ad",
			"revisionTime": "2016-06-23T23:57:31Z"
		},
		{
			"checksumSHA1": "+GkNX1ZNVOdbevUkfJUt/xGPZU0=",
			"path": "github.com/rackspace/gophercloud/openstack/compute/v2/servers",
			"revision": "985a863d6dd5f928b485dbc8ef440813aafa39ad",
			"revisionTime": "2016-06-23T23:57:31Z"
		},
		{
			"checksumSHA1": "kBNUmTmGZgMc7RA8b/MfF8mNLrw=",
			"path": "github.com/rackspace/gophercloud/openstack/identity/v2/tenants",
			"revision": "985a863d6dd5f928b485dbc8ef440813aafa39ad",
			"revisionTime": "2016-06-23T23:57:31Z"
		},
		{
			"checksumSHA1": "QWhBGvvt47Wpw4qf3bt/rVgXdyw=",
			"path": "github.com/rackspace/gophercloud/openstack/identity/v2/tokens",
			"revision": "985a863d6dd5f928b485dbc8ef440813aafa39ad",
			"revisionTime": "2016-06-23T23:57:31Z"
		},
		{
			"checksumSHA1": "yQG3tZgPMFBw2kIp4TR+9E4QH78=",
			"path": "github.com/rackspace/gophercloud/openstack/identity/v3/tokens",
			"revision": "985a863d6dd5f928b485dbc8ef440813aafa39ad",
			"revisionTime": "2016-06-23T23:57:31Z"
		},
		{
			"checksumSHA1": "iv6vxAhsrWtAQ2JMYh2ZxuP6yUY=",
			"path": "github.com/rackspace/gophercloud/openstack/networking/v2/extensions/fwaas/firewalls",
			"revision": "985a863d6dd5f928b485dbc8ef440813aafa39ad",
			"revisionTime": "2016-06-23T23:57:31Z"
		},
		{
			"checksumSHA1": "Ov2A4adPjxO4PIcyYxnMSs7CmE0=",
			"path": "github.com/rackspace/gophercloud/openstack/networking/v2/extensions/fwaas/policies",
			"revision": "985a863d6dd5f928b485dbc8ef440813aafa39ad",
			"revisionTime": "2016-06-23T23:57:31Z"
		},
		{
			"checksumSHA1": "w2TnbyEXzN8im5gVbcJDaNdGUdM=",
			"path": "github.com/rackspace/gophercloud/openstack/networking/v2/extensions/fwaas/rules",
			"revision": "985a863d6dd5f928b485dbc8ef440813aafa39ad",
			"revisionTime": "2016-06-23T23:57:31Z"
		},
		{
			"checksumSHA1": "auiGgiAaicHX8JcNN+CTEEs1mgQ=",
			"path": "github.com/rackspace/gophercloud/openstack/networking/v2/extensions/layer3/floatingips",
			"revision": "985a863d6dd5f928b485dbc8ef440813aafa39ad",
			"revisionTime": "2016-06-23T23:57:31Z"
		},
		{
			"checksumSHA1": "AbS0T9msZuTFmON0HecmnwVAaUI=",
			"path": "github.com/rackspace/gophercloud/openstack/networking/v2/extensions/layer3/routers",
			"revision": "985a863d6dd5f928b485dbc8ef440813aafa39ad",
			"revisionTime": "2016-06-23T23:57:31Z"
		},
		{
			"checksumSHA1": "yNQNbZAHt4Y4lX5b3oFuoJ7Xpi4=",
			"path": "github.com/rackspace/gophercloud/openstack/networking/v2/extensions/lbaas/members",
			"revision": "985a863d6dd5f928b485dbc8ef440813aafa39ad",
			"revisionTime": "2016-06-23T23:57:31Z"
		},
		{
			"checksumSHA1": "zzzNS1HlIoHBjiNT6eOccUxyUDg=",
			"path": "github.com/rackspace/gophercloud/openstack/networking/v2/extensions/lbaas/monitors",
			"revision": "985a863d6dd5f928b485dbc8ef440813aafa39ad",
			"revisionTime": "2016-06-23T23:57:31Z"
		},
		{
			"checksumSHA1": "QSSFu2FGtwTQPeuKHIfwcidfVqM=",
			"path": "github.com/rackspace/gophercloud/openstack/networking/v2/extensions/lbaas/pools",
			"revision": "985a863d6dd5f928b485dbc8ef440813aafa39ad",
			"revisionTime": "2016-06-23T23:57:31Z"
		},
		{
			"checksumSHA1": "Cnh0CpIejol279pKdR8RjE3s8p4=",
			"path": "github.com/rackspace/gophercloud/openstack/networking/v2/extensions/lbaas/vips",
			"revision": "985a863d6dd5f928b485dbc8ef440813aafa39ad",
			"revisionTime": "2016-06-23T23:57:31Z"
		},
		{
			"checksumSHA1": "a0kwt+8CczH+g/uKBSiNks7Ds0Y=",
			"path": "github.com/rackspace/gophercloud/openstack/networking/v2/extensions/lbaas_v2/listeners",
			"revision": "985a863d6dd5f928b485dbc8ef440813aafa39ad",
			"revisionTime": "2016-06-23T23:57:31Z"
		},
		{
			"checksumSHA1": "jR/m3Qikyqsce1EKr2asBJ/XLy0=",
			"path": "github.com/rackspace/gophercloud/openstack/networking/v2/extensions/lbaas_v2/loadbalancers",
			"revision": "985a863d6dd5f928b485dbc8ef440813aafa39ad",
			"revisionTime": "2016-06-23T23:57:31Z"
		},
		{
			"checksumSHA1": "O5Q7HtkvFVxO3ItCdIvbUOHfVaE=",
			"path": "github.com/rackspace/gophercloud/openstack/networking/v2/extensions/lbaas_v2/monitors",
			"revision": "985a863d6dd5f928b485dbc8ef440813aafa39ad",
			"revisionTime": "2016-06-23T23:57:31Z"
		},
		{
			"checksumSHA1": "GWrFd1zaXVLCVuuiOb6N53Wf7bk=",
			"path": "github.com/rackspace/gophercloud/openstack/networking/v2/extensions/lbaas_v2/pools",
			"revision": "985a863d6dd5f928b485dbc8ef440813aafa39ad",
			"revisionTime": "2016-06-23T23:57:31Z"
		},
		{
			"checksumSHA1": "xUTTsfCAWNhd0LA9Jj14hCEhq8Y=",
			"path": "github.com/rackspace/gophercloud/openstack/networking/v2/extensions/security/groups",
			"revision": "985a863d6dd5f928b485dbc8ef440813aafa39ad",
			"revisionTime": "2016-06-23T23:57:31Z"
		},
		{
			"checksumSHA1": "geb6kqfYLhI4jxaUjyjtrZxwOfw=",
			"path": "github.com/rackspace/gophercloud/openstack/networking/v2/extensions/security/rules",
			"revision": "985a863d6dd5f928b485dbc8ef440813aafa39ad",
			"revisionTime": "2016-06-23T23:57:31Z"
		},
		{
			"checksumSHA1": "LuEBbhG7jYZ6P7yUASISjs6tboE=",
			"path": "github.com/rackspace/gophercloud/openstack/networking/v2/networks",
			"revision": "985a863d6dd5f928b485dbc8ef440813aafa39ad",
			"revisionTime": "2016-06-23T23:57:31Z"
		},
		{
			"checksumSHA1": "3dwh+/nX7iknJ0k8B4MnxvQWAYw=",
			"path": "github.com/rackspace/gophercloud/openstack/networking/v2/ports",
			"revision": "985a863d6dd5f928b485dbc8ef440813aafa39ad",
			"revisionTime": "2016-06-23T23:57:31Z"
		},
		{
			"checksumSHA1": "6aSXoX7T+hfPeS9W1pFV8eO9GFM=",
			"path": "github.com/rackspace/gophercloud/openstack/networking/v2/subnets",
			"revision": "985a863d6dd5f928b485dbc8ef440813aafa39ad",
			"revisionTime": "2016-06-23T23:57:31Z"
		},
		{
			"checksumSHA1": "SVLhcb5xn1rL88OuZixL9tAFvfc=",
			"path": "github.com/rackspace/gophercloud/openstack/objectstorage/v1/accounts",
			"revision": "985a863d6dd5f928b485dbc8ef440813aafa39ad",
			"revisionTime": "2016-06-23T23:57:31Z"
		},
		{
			"checksumSHA1": "jFKg8AdD75nOKzeYmKUz6doqxU0=",
			"path": "github.com/rackspace/gophercloud/openstack/objectstorage/v1/containers",
			"revision": "985a863d6dd5f928b485dbc8ef440813aafa39ad",
			"revisionTime": "2016-06-23T23:57:31Z"
		},
		{
			"checksumSHA1": "QOczd5Dy1VNjK8BAEjVUMBn3yHM=",
			"path": "github.com/rackspace/gophercloud/openstack/objectstorage/v1/objects",
			"revision": "985a863d6dd5f928b485dbc8ef440813aafa39ad",
			"revisionTime": "2016-06-23T23:57:31Z"
		},
		{
			"checksumSHA1": "e4ussrqujJHizWbdBaLjIpWYmgY=",
			"path": "github.com/rackspace/gophercloud/openstack/utils",
			"revision": "985a863d6dd5f928b485dbc8ef440813aafa39ad",
			"revisionTime": "2016-06-23T23:57:31Z"
		},
		{
			"checksumSHA1": "YZ3h9gY2+9Cc11grugfLr9JASyU=",
			"path": "github.com/rackspace/gophercloud/pagination",
			"revision": "985a863d6dd5f928b485dbc8ef440813aafa39ad",
			"revisionTime": "2016-06-23T23:57:31Z"
		},
		{
			"checksumSHA1": "R5JmIcnTFQVF6imFK3D/1brjUWM=",
			"path": "github.com/rackspace/gophercloud/testhelper",
			"revision": "985a863d6dd5f928b485dbc8ef440813aafa39ad",
			"revisionTime": "2016-06-23T23:57:31Z"
		},
		{
			"checksumSHA1": "fXtvTbQBML8QLu/qpD9sAt53J00=",
			"path": "github.com/rackspace/gophercloud/testhelper/client",
			"revision": "985a863d6dd5f928b485dbc8ef440813aafa39ad",
			"revisionTime": "2016-06-23T23:57:31Z"
		},
		{
			"checksumSHA1": "pvg8L4xN+zO9HLJislpVeHPPLjM=",
			"path": "github.com/rainycape/unidecode",
			"revision": "cb7f23ec59bec0d61b19c56cd88cee3d0cc1870c",
			"revisionTime": "2015-09-07T02:38:54Z"
		},
		{
			"checksumSHA1": "DF3jZEw4lCq/SEaC7DIl/R+7S70=",
			"path": "github.com/renstrom/fuzzysearch/fuzzy",
			"revision": "2d205ac6ec17a839a94bdbfd16d2fa6c6dada2e0",
			"revisionTime": "2016-03-31T20:48:55Z"
		},
		{
			"checksumSHA1": "1SC2ACq72a+yfN6CYp5s5woKsR4=",
			"path": "github.com/ryanuber/columnize",
			"revision": "50b9b539927dfe231b8be1caf81b2c81d5940276",
			"revisionTime": "2016-06-28T05:25:20Z"
		},
		{
			"checksumSHA1": "1myjT8gKwUI3WNE5a/85jNPL8Fo=",
			"path": "github.com/satori/go.uuid",
			"revision": "879c5887cd475cd7864858769793b2ceb0d44feb",
			"revisionTime": "2016-06-07T14:43:47Z"
		},
		{
			"checksumSHA1": "R1F1CcdKH++MFrgyQJAiItdKj3Q=",
			"path": "github.com/scaleway/scaleway-cli/pkg/api",
			"revision": "4800da00e5339303ce65dfe3a6b2efe2c2b6b2ee",
			"revisionTime": "2016-08-02T13:55:35Z"
		},
		{
			"checksumSHA1": "9M9rWkb2dD/8sE5T0QXXfWMv4us=",
			"path": "github.com/scaleway/scaleway-cli/pkg/scwversion",
			"revision": "4800da00e5339303ce65dfe3a6b2efe2c2b6b2ee",
			"revisionTime": "2016-08-02T13:55:35Z"
		},
		{
			"checksumSHA1": "0oVFt2Jj9/5GLD99+AowJSTtX9g=",
			"path": "github.com/scaleway/scaleway-cli/pkg/sshcommand",
			"revision": "4800da00e5339303ce65dfe3a6b2efe2c2b6b2ee",
			"revisionTime": "2016-08-02T13:55:35Z"
		},
		{
			"checksumSHA1": "tXAQ/sTvpDoruu+NFC+naLojSUo=",
			"path": "github.com/scaleway/scaleway-cli/pkg/utils",
			"revision": "4800da00e5339303ce65dfe3a6b2efe2c2b6b2ee",
			"revisionTime": "2016-08-02T13:55:35Z"
		},
		{
			"checksumSHA1": "cd9vzr0/0rLiEJYrDAbh2YYMw9Y=",
			"path": "github.com/sethvargo/go-fastly",
			"revision": "1225b202a6eac1d513ea4e8986b485cdb847e2d7",
			"revisionTime": "2016-06-29T22:30:13Z"
		},
		{
			"checksumSHA1": "8tEiK6vhVXuUbnWME5XNWLgvtSo=",
			"path": "github.com/soniah/dnsmadeeasy",
			"revision": "5578a8c15e33958c61cf7db720b6181af65f4a9e",
			"revisionTime": "2015-01-08T08:49:52Z"
		},
		{
			"checksumSHA1": "MgMqc3FnkoC3toq/+QoNhdzfRbw=",
			"path": "github.com/sthulb/mime/multipart",
			"revision": "698462dc9685d7743511c26da726c1b0c1cfb111",
			"revisionTime": "2015-12-09T22:00:46Z"
		},
		{
			"checksumSHA1": "K0crHygPTP42i1nLKWphSlvOQJw=",
			"path": "github.com/stretchr/objx",
			"revision": "1a9d0bb9f541897e62256577b352fdbc1fb4fd94",
			"revisionTime": "2015-09-28T12:21:52Z"
		},
		{
			"checksumSHA1": "iydUphwYqZRq3WhstEdGsbvBAKs=",
			"path": "github.com/stretchr/testify/assert",
			"revision": "d77da356e56a7428ad25149ca77381849a6a5232",
			"revisionTime": "2016-06-15T09:26:46Z"
		},
		{
			"path": "github.com/stretchr/testify/http",
			"revision": ""
		},
		{
			"checksumSHA1": "pkygjJdYo4lYnh5HO2HYXZWcjXw=",
			"path": "github.com/stretchr/testify/mock",
			"revision": "d77da356e56a7428ad25149ca77381849a6a5232",
			"revisionTime": "2016-06-15T09:26:46Z"
		},
		{
			"checksumSHA1": "P9FJpir2c4G5PA46qEkaWy3l60U=",
			"path": "github.com/stretchr/testify/require",
			"revision": "d77da356e56a7428ad25149ca77381849a6a5232",
			"revisionTime": "2016-06-15T09:26:46Z"
		},
		{
			"checksumSHA1": "gPvketsZyZOfoepmy6YAU5hyDWs=",
			"path": "github.com/stretchr/testify/suite",
			"revision": "d77da356e56a7428ad25149ca77381849a6a5232",
			"revisionTime": "2016-06-15T09:26:46Z"
		},
		{
			"checksumSHA1": "GQ9bu6PuydK3Yor1JgtVKUfEJm8=",
			"path": "github.com/tent/http-link-go",
			"revision": "ac974c61c2f990f4115b119354b5e0b47550e888",
			"revisionTime": "2013-07-02T22:55:49Z"
		},
		{
			"checksumSHA1": "UADS3X1kxl+/qqeGcmTo0rBiXlQ=",
			"path": "github.com/ugorji/go/codec",
			"revision": "b94837a2404ab90efe9289e77a70694c355739cb",
			"revisionTime": "2016-05-31T12:29:44Z"
		},
		{
			"checksumSHA1": "E1AX8pyp128e/HNIZNvMIL8wuR0=",
			"path": "github.com/vektra/mockery",
			"revision": "50e94ccca3830b02af862920ec59f3dab0794901",
			"revisionTime": "2016-08-03T21:43:52Z"
		},
		{
			"checksumSHA1": "o08i3OGHpTh/z/G8taakDtXx4Cc=",
			"path": "github.com/vmware/govmomi",
			"revision": "c0c7ce63df7edd78e713257b924c89d9a2dac119",
			"revisionTime": "2016-06-30T15:37:11Z"
		},
		{
			"checksumSHA1": "EnugMac8ul3DKD/R9hY0/cknILA=",
			"path": "github.com/vmware/govmomi/find",
			"revision": "c0c7ce63df7edd78e713257b924c89d9a2dac119",
			"revisionTime": "2016-06-30T15:37:11Z"
		},
		{
			"checksumSHA1": "lHxDz/33BD9IKrlJ3lRUicXWVfg=",
			"path": "github.com/vmware/govmomi/list",
			"revision": "c0c7ce63df7edd78e713257b924c89d9a2dac119",
			"revisionTime": "2016-06-30T15:37:11Z"
		},
		{
			"checksumSHA1": "PXOlSmIu9fGQbV0HmTHcuViGc88=",
			"path": "github.com/vmware/govmomi/object",
			"revision": "c0c7ce63df7edd78e713257b924c89d9a2dac119",
			"revisionTime": "2016-06-30T15:37:11Z"
		},
		{
			"checksumSHA1": "+QicEDJib9U9fSb1yc1qjW4m8/E=",
			"path": "github.com/vmware/govmomi/property",
			"revision": "c0c7ce63df7edd78e713257b924c89d9a2dac119",
			"revisionTime": "2016-06-30T15:37:11Z"
		},
		{
			"checksumSHA1": "70nxFkLGPHeCEwqsyn/Hy8RAQV0=",
			"path": "github.com/vmware/govmomi/session",
			"revision": "c0c7ce63df7edd78e713257b924c89d9a2dac119",
			"revisionTime": "2016-06-30T15:37:11Z"
		},
		{
			"checksumSHA1": "JtZUMXRXiFOaV8akUh+kbnLaf+E=",
			"path": "github.com/vmware/govmomi/task",
			"revision": "c0c7ce63df7edd78e713257b924c89d9a2dac119",
			"revisionTime": "2016-06-30T15:37:11Z"
		},
		{
			"checksumSHA1": "orm8PDSa1meFBKxuM6ovnKiu6IY=",
			"path": "github.com/vmware/govmomi/vim25",
			"revision": "c0c7ce63df7edd78e713257b924c89d9a2dac119",
			"revisionTime": "2016-06-30T15:37:11Z"
		},
		{
			"checksumSHA1": "xLvppq0NUD6Hv2GIx1gh75xUzyM=",
			"path": "github.com/vmware/govmomi/vim25/debug",
			"revision": "c0c7ce63df7edd78e713257b924c89d9a2dac119",
			"revisionTime": "2016-06-30T15:37:11Z"
		},
		{
			"checksumSHA1": "cyrEb8IV+N+fZ6tSjIkyhG+QQzQ=",
			"path": "github.com/vmware/govmomi/vim25/methods",
			"revision": "c0c7ce63df7edd78e713257b924c89d9a2dac119",
			"revisionTime": "2016-06-30T15:37:11Z"
		},
		{
			"checksumSHA1": "R15GbroRE0jb3YRb207w/h8Axes=",
			"path": "github.com/vmware/govmomi/vim25/mo",
			"revision": "c0c7ce63df7edd78e713257b924c89d9a2dac119",
			"revisionTime": "2016-06-30T15:37:11Z"
		},
		{
			"checksumSHA1": "tN9fHudMKhR3LjGw/V0fM4xXUJw=",
			"path": "github.com/vmware/govmomi/vim25/progress",
			"revision": "c0c7ce63df7edd78e713257b924c89d9a2dac119",
			"revisionTime": "2016-06-30T15:37:11Z"
		},
		{
			"checksumSHA1": "uoKHoBV5H0ojGtFg9QhqYHIa440=",
			"path": "github.com/vmware/govmomi/vim25/soap",
			"revision": "c0c7ce63df7edd78e713257b924c89d9a2dac119",
			"revisionTime": "2016-06-30T15:37:11Z"
		},
		{
			"checksumSHA1": "/OBLhSGHcHgIL4xO3PUQ8sJ/nUo=",
			"path": "github.com/vmware/govmomi/vim25/types",
			"revision": "c0c7ce63df7edd78e713257b924c89d9a2dac119",
			"revisionTime": "2016-06-30T15:37:11Z"
		},
		{
			"checksumSHA1": "70jUW1y/xwsFhw6Wku+wBWo5F7c=",
			"path": "github.com/vmware/govmomi/vim25/xml",
			"revision": "c0c7ce63df7edd78e713257b924c89d9a2dac119",
			"revisionTime": "2016-06-30T15:37:11Z"
		},
		{
			"checksumSHA1": "0Vk+goBsAM1B/Yoam1HAl9bt4rs=",
			"path": "github.com/xanzy/go-cloudstack/cloudstack",
			"revision": "5686bcde5af20565d8c7a3f66b5441430ac54186",
			"revisionTime": "2016-05-18T12:33:22Z"
		},
		{
			"checksumSHA1": "iHiMTBffQvWYlOLu3130JXuQpgQ=",
			"path": "github.com/xanzy/ssh-agent",
			"revision": "ba9c9e33906f58169366275e3450db66139a31a9",
			"revisionTime": "2015-12-15T15:34:51Z"
		},
		{
			"checksumSHA1": "eXEiPlpDRaamJQ4vPX/9t333kQc=",
			"path": "github.com/ziutek/mymysql/mysql",
			"revision": "8787d5581eb63f3f3b447f40c13f8e69e73f1b58",
			"revisionTime": "2016-06-23T12:35:11Z"
		},
		{
			"checksumSHA1": "gsr2Hefl2uwZd95XjCqkZv8fx0o=",
			"path": "github.com/ziutek/mymysql/native",
			"revision": "8787d5581eb63f3f3b447f40c13f8e69e73f1b58",
			"revisionTime": "2016-06-23T12:35:11Z"
		},
		{
			"checksumSHA1": "863coSE2EA3pCXVYMEw0csIiqI8=",
			"path": "github.com/ziutek/mymysql/thrsafe",
			"revision": "8787d5581eb63f3f3b447f40c13f8e69e73f1b58",
			"revisionTime": "2016-06-23T12:35:11Z"
		},
		{
			"checksumSHA1": "KMrjXHBZsoIUPWcSxx+t7e7rJRs=",
			"path": "github.com/zorkian/go-datadog-api",
			"revision": "965799361071d6c525f05b498ad5bc059c4c59b2",
			"revisionTime": "2016-06-18T23:52:00Z"
		},
		{
			"checksumSHA1": "h+pFYiRHBogczS8/F1NoN3Ata44=",
			"path": "golang.org/x/crypto/curve25519",
			"revision": "811831de4c4dd03a0b8737233af3b36852386373",
			"revisionTime": "2016-06-21T01:10:02Z"
		},
		{
			"checksumSHA1": "wGb//LjBPNxYHqk+dcLo7BjPXK8=",
			"path": "golang.org/x/crypto/ed25519",
			"revision": "811831de4c4dd03a0b8737233af3b36852386373",
			"revisionTime": "2016-06-21T01:10:02Z"
		},
		{
			"checksumSHA1": "LXFcVx8I587SnWmKycSDEq9yvK8=",
			"path": "golang.org/x/crypto/ed25519/internal/edwards25519",
			"revision": "811831de4c4dd03a0b8737233af3b36852386373",
			"revisionTime": "2016-06-21T01:10:02Z"
		},
		{
			"checksumSHA1": "KeaQhXgb4KlZWJM7aIgcJwCKNOg=",
			"path": "golang.org/x/crypto/pkcs12",
			"revision": "811831de4c4dd03a0b8737233af3b36852386373",
			"revisionTime": "2016-06-21T01:10:02Z"
		},
		{
			"checksumSHA1": "iVJcif9M9uefvvqHCNR9VQrjc/s=",
			"path": "golang.org/x/crypto/pkcs12/internal/rc2",
			"revision": "811831de4c4dd03a0b8737233af3b36852386373",
			"revisionTime": "2016-06-21T01:10:02Z"
		},
		{
			"checksumSHA1": "3dxfePz1LkJB7x0nIiTI88o/fFY=",
			"path": "golang.org/x/crypto/ssh",
			"revision": "811831de4c4dd03a0b8737233af3b36852386373",
			"revisionTime": "2016-06-21T01:10:02Z"
		},
		{
			"checksumSHA1": "pSECJ5r90CMX5V05qPZnJhi2zso=",
			"path": "golang.org/x/crypto/ssh/agent",
			"revision": "811831de4c4dd03a0b8737233af3b36852386373",
			"revisionTime": "2016-06-21T01:10:02Z"
		},
		{
			"checksumSHA1": "y3a1tOZVwKCqG2yJZvAYycnelyM=",
			"path": "golang.org/x/crypto/ssh/terminal",
			"revision": "bc89c496413265e715159bdc8478ee9a92fdc265",
			"revisionTime": "2016-07-08T11:45:45Z"
		},
		{
			"checksumSHA1": "9jjO5GjLa0XF/nfWihF02RoH4qc=",
			"path": "golang.org/x/net/context",
			"revision": "b400c2eff1badec7022a8c8f5bea058b6315eed7",
			"revisionTime": "2016-06-19T19:44:24Z"
		},
		{
			"checksumSHA1": "Do+l129/Bafh54VFaquooqtCcfk=",
			"path": "golang.org/x/net/context/ctxhttp",
			"revision": "b400c2eff1badec7022a8c8f5bea058b6315eed7",
			"revisionTime": "2016-06-19T19:44:24Z"
		},
		{
			"checksumSHA1": "mktBVED98G2vv+OKcSgtnFVZC1Y=",
			"path": "golang.org/x/oauth2",
			"revision": "65a8d08c6292395d47053be10b3c5e91960def76",
			"revisionTime": "2016-06-07T03:33:14Z"
		},
		{
			"checksumSHA1": "2rk6lthfQa5Rfydj8j7+dilKGbo=",
			"path": "golang.org/x/oauth2/google",
			"revision": "65a8d08c6292395d47053be10b3c5e91960def76",
			"revisionTime": "2016-06-07T03:33:14Z"
		},
		{
			"checksumSHA1": "W/GiDqzsagBnR7/yEvxatMhUDBs=",
			"path": "golang.org/x/oauth2/internal",
			"revision": "65a8d08c6292395d47053be10b3c5e91960def76",
			"revisionTime": "2016-06-07T03:33:14Z"
		},
		{
			"checksumSHA1": "CPTYHWrVL4jA0B1IuC0hvgcE2AQ=",
			"path": "golang.org/x/oauth2/jws",
			"revision": "65a8d08c6292395d47053be10b3c5e91960def76",
			"revisionTime": "2016-06-07T03:33:14Z"
		},
		{
			"checksumSHA1": "xifBSq0Pn6pIoPA/o3tyzq8X4Ds=",
			"path": "golang.org/x/oauth2/jwt",
			"revision": "65a8d08c6292395d47053be10b3c5e91960def76",
			"revisionTime": "2016-06-07T03:33:14Z"
		},
		{
			"checksumSHA1": "w/oQQFHCnE+S+2g5D62nfY8aDuQ=",
			"path": "golang.org/x/sys/unix",
			"revision": "62bee037599929a6e9146f29d10dd5208c43507d",
			"revisionTime": "2016-06-14T22:52:37Z"
		},
		{
			"checksumSHA1": "V+QbbotolwopqIwGS32Ilo8WcBs=",
			"path": "google.golang.org/api/compute/v1",
			"revision": "57212573ccf9e4f69f4caa0336831697e29adcd6",
			"revisionTime": "2016-06-29T10:16:36Z"
		},
		{
			"checksumSHA1": "EP5fLh7m0o656UyX1o8Tpg/N/PI=",
			"path": "google.golang.org/api/container/v1",
			"revision": "57212573ccf9e4f69f4caa0336831697e29adcd6",
			"revisionTime": "2016-06-29T10:16:36Z"
		},
		{
			"checksumSHA1": "arYED5hdIvCSGrUeg5ChbCfGgvo=",
			"path": "google.golang.org/api/dns/v1",
			"revision": "57212573ccf9e4f69f4caa0336831697e29adcd6",
			"revisionTime": "2016-06-29T10:16:36Z"
		},
		{
			"checksumSHA1": "OtsMVXY89Hc/bBXdDp84atFQawM=",
			"path": "google.golang.org/api/gensupport",
			"revision": "57212573ccf9e4f69f4caa0336831697e29adcd6",
			"revisionTime": "2016-06-29T10:16:36Z"
		},
		{
			"checksumSHA1": "yQREK/OWrz9PLljbr127+xFk6J0=",
			"path": "google.golang.org/api/googleapi",
			"revision": "57212573ccf9e4f69f4caa0336831697e29adcd6",
			"revisionTime": "2016-06-29T10:16:36Z"
		},
		{
			"checksumSHA1": "ii4ET3JHk3vkMUEcg+9t/1RZSUU=",
			"path": "google.golang.org/api/googleapi/internal/uritemplates",
			"revision": "57212573ccf9e4f69f4caa0336831697e29adcd6",
			"revisionTime": "2016-06-29T10:16:36Z"
		},
		{
			"checksumSHA1": "fFbXJP+Evs5lo3N7IPLig1bNJGw=",
			"path": "google.golang.org/api/pubsub/v1",
			"revision": "57212573ccf9e4f69f4caa0336831697e29adcd6",
			"revisionTime": "2016-06-29T10:16:36Z"
		},
		{
			"checksumSHA1": "0fJuzllwFkxeO0wnYMpPRMPdQnc=",
			"path": "google.golang.org/api/sqladmin/v1beta4",
			"revision": "57212573ccf9e4f69f4caa0336831697e29adcd6",
			"revisionTime": "2016-06-29T10:16:36Z"
		},
		{
			"checksumSHA1": "RUpysTMKVc1sOT5BUjV4MkECqQg=",
			"path": "google.golang.org/api/storage/v1",
			"revision": "57212573ccf9e4f69f4caa0336831697e29adcd6",
			"revisionTime": "2016-06-29T10:16:36Z"
		},
		{
			"checksumSHA1": "N3KZEuQ9O1QwJXcCJbe7Czwroo4=",
			"path": "google.golang.org/appengine",
			"revision": "267c27e7492265b84fc6719503b14a1e17975d79",
			"revisionTime": "2016-06-21T05:59:22Z"
		},
		{
			"checksumSHA1": "G9Xp1ScdsfcKsw+PcWunivRRP3o=",
			"path": "google.golang.org/appengine/internal",
			"revision": "267c27e7492265b84fc6719503b14a1e17975d79",
			"revisionTime": "2016-06-21T05:59:22Z"
		},
		{
			"checksumSHA1": "x6Thdfyasqd68dWZWqzWWeIfAfI=",
			"path": "google.golang.org/appengine/internal/app_identity",
			"revision": "267c27e7492265b84fc6719503b14a1e17975d79",
			"revisionTime": "2016-06-21T05:59:22Z"
		},
		{
			"checksumSHA1": "TsNO8P0xUlLNyh3Ic/tzSp/fDWM=",
			"path": "google.golang.org/appengine/internal/base",
			"revision": "267c27e7492265b84fc6719503b14a1e17975d79",
			"revisionTime": "2016-06-21T05:59:22Z"
		},
		{
			"checksumSHA1": "5QsV5oLGSfKZqTCVXP6NRz5T4Tw=",
			"path": "google.golang.org/appengine/internal/datastore",
			"revision": "267c27e7492265b84fc6719503b14a1e17975d79",
			"revisionTime": "2016-06-21T05:59:22Z"
		},
		{
			"checksumSHA1": "Gep2T9zmVYV8qZfK2gu3zrmG6QE=",
			"path": "google.golang.org/appengine/internal/log",
			"revision": "267c27e7492265b84fc6719503b14a1e17975d79",
			"revisionTime": "2016-06-21T05:59:22Z"
		},
		{
			"checksumSHA1": "eLZVX1EHLclFtQnjDIszsdyWRHo=",
			"path": "google.golang.org/appengine/internal/modules",
			"revision": "267c27e7492265b84fc6719503b14a1e17975d79",
			"revisionTime": "2016-06-21T05:59:22Z"
		},
		{
			"checksumSHA1": "a1XY7rz3BieOVqVI2Et6rKiwQCk=",
			"path": "google.golang.org/appengine/internal/remote_api",
			"revision": "267c27e7492265b84fc6719503b14a1e17975d79",
			"revisionTime": "2016-06-21T05:59:22Z"
		},
		{
			"checksumSHA1": "QtAbHtHmDzcf6vOV9eqlCpKgjiw=",
			"path": "google.golang.org/appengine/internal/urlfetch",
			"revision": "267c27e7492265b84fc6719503b14a1e17975d79",
			"revisionTime": "2016-06-21T05:59:22Z"
		},
		{
			"checksumSHA1": "akOV9pYnCbcPA8wJUutSQVibdyg=",
			"path": "google.golang.org/appengine/urlfetch",
			"revision": "267c27e7492265b84fc6719503b14a1e17975d79",
			"revisionTime": "2016-06-21T05:59:22Z"
		},
		{
			"checksumSHA1": "Wp8g9MHRmK8SwcyGVCoGtPx+5Lo=",
			"path": "google.golang.org/cloud/compute/metadata",
			"revision": "ebfe3819c9ab4acaf086ae57e4cbd7dee683baf0",
			"revisionTime": "2016-06-30T18:53:07Z"
		},
		{
			"checksumSHA1": "U7dGDNwEHORvJFMoNSXErKE7ITg=",
			"path": "google.golang.org/cloud/internal",
			"revision": "ebfe3819c9ab4acaf086ae57e4cbd7dee683baf0",
			"revisionTime": "2016-06-30T18:53:07Z"
		},
		{
			"checksumSHA1": "GRbLbNwZtLicp8JAlqp1Cta9HSg=",
			"path": "gopkg.in/ini.v1",
			"revision": "a219cd2c4f8e533df61aa20befffb0b0f2aaed96",
			"revisionTime": "2016-06-29T20:59:49Z"
		},
		{
			"checksumSHA1": "in22A4yHMVsUPauXXPt63VRuVE4=",
			"path": "gopkg.in/macaron.v1",
			"revision": "94a5ef7105036242f79e5e07a8eb8651d06c8533",
			"revisionTime": "2016-03-17T18:43:15Z"
		},
		{
			"checksumSHA1": "+OgOXBoiQ+X+C2dsAeiOHwBIEH0=",
			"path": "gopkg.in/yaml.v2",
			"revision": "a83829b6f1293c91addabc89d0571c246397bbf4",
			"revisionTime": "2016-03-01T20:40:22Z"
		}
	],
	"rootPath": "github.com/MustWin/terraform-Oracle-BareMetal-Provider"
}<|MERGE_RESOLUTION|>--- conflicted
+++ resolved
@@ -253,17 +253,10 @@
 			"revisionTime": "2016-06-13T20:05:45Z"
 		},
 		{
-<<<<<<< HEAD
-			"checksumSHA1": "OhO/hDIifKHgtscRIPDfOdGPtXg=",
-			"path": "github.com/MustWin/baremetal-sdk-go",
-			"revision": "e7259e966782d050b10dfdea2b27ed65b9aad0a8",
-			"revisionTime": "2016-12-13T06:03:32Z"
-=======
-			"checksumSHA1": "WAMyDORvxRdgXl4YJ4HHvjGAVpY=",
+			"checksumSHA1": "zRd+9eO48XHsu3KH5yEaxMwJ3nE=",
 			"path": "github.com/MustWin/baremetal-sdk-go",
 			"revision": "6276000e60a682b1f47afa27f8509849111d2617",
 			"revisionTime": "2016-12-14T05:05:42Z"
->>>>>>> dc18a4be
 		},
 		{
 			"checksumSHA1": "p/wqTTt2dWHknWiFxygpsD1cwtw=",
