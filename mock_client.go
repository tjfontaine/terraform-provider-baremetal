package main

import (
	"github.com/MustWin/baremtlclient"
	"github.com/stretchr/testify/mock"
)

type MockClient struct {
	mock.Mock
}

func (m *MockClient) CreateUser(name, description string, options ...baremtlsdk.Options) (*baremtlsdk.Resource, error) {
	args := m.Called(name, description)
	return args.Get(0).(*baremtlsdk.Resource), args.Error(1)
}

func (m *MockClient) GetUser(id string) (*baremtlsdk.Resource, error) {
	args := m.Called(id)
	u, _ := args.Get(0).(*baremtlsdk.Resource)
	return u, args.Error(1)
}

func (m *MockClient) UpdateUser(id, description string, opts ...baremtlsdk.Options) (*baremtlsdk.Resource, error) {
	args := m.Called(id, description)
	u, _ := args.Get(0).(*baremtlsdk.Resource)
	return u, args.Error(1)
}

func (m *MockClient) DeleteUser(id string, opts ...baremtlsdk.Options) error {
	args := m.Called(id)
	return args.Error(0)
}

func (m *MockClient) CreateGroup(name, description string, options ...baremtlsdk.Options) (*baremtlsdk.Resource, error) {
	args := m.Called(name, description)
	return args.Get(0).(*baremtlsdk.Resource), args.Error(1)
}

func (m *MockClient) GetGroup(id string) (*baremtlsdk.Resource, error) {
	args := m.Called(id)
	u, _ := args.Get(0).(*baremtlsdk.Resource)
	return u, args.Error(1)
}

func (m *MockClient) UpdateGroup(id, description string, opts ...baremtlsdk.Options) (*baremtlsdk.Resource, error) {
	args := m.Called(id, description)
	u, _ := args.Get(0).(*baremtlsdk.Resource)
	return u, args.Error(1)
}

func (m *MockClient) DeleteGroup(id string, opts ...baremtlsdk.Options) error {
	args := m.Called(id)
	return args.Error(0)
}

<<<<<<< HEAD
func (m *MockClient) CreatePolicy(name, description string, statements []string, options ...baremtlsdk.Options) (*baremtlsdk.Policy, error) {
	args := m.Called(name, description, statements)
	return args.Get(0).(*baremtlsdk.Policy), args.Error(1)
}

func (m *MockClient) GetPolicy(id string) (*baremtlsdk.Policy, error) {
	args := m.Called(id)
	u, _ := args.Get(0).(*baremtlsdk.Policy)
	return u, args.Error(1)
}

func (m *MockClient) UpdatePolicy(id, description string, statements []string, opts ...baremtlsdk.Options) (*baremtlsdk.Policy, error) {
	args := m.Called(id, description, statements)
	u, _ := args.Get(0).(*baremtlsdk.Policy)
	return u, args.Error(1)
}

func (m *MockClient) DeletePolicy(id string, opts ...baremtlsdk.Options) error {
	args := m.Called(id)
	return args.Error(0)
=======
func (m *MockClient) CreateCompartment(name, description string, options ...baremtlsdk.Options) (*baremtlsdk.Resource, error) {
	args := m.Called(name, description)
	return args.Get(0).(*baremtlsdk.Resource), args.Error(1)
}

func (m *MockClient) GetCompartment(id string) (*baremtlsdk.Resource, error) {
	args := m.Called(id)
	u, _ := args.Get(0).(*baremtlsdk.Resource)
	return u, args.Error(1)
}

func (m *MockClient) UpdateCompartment(id, description string, opts ...baremtlsdk.Options) (*baremtlsdk.Resource, error) {
	args := m.Called(id, description)
	u, _ := args.Get(0).(*baremtlsdk.Resource)
	return u, args.Error(1)
>>>>>>> c07870db
}<|MERGE_RESOLUTION|>--- conflicted
+++ resolved
@@ -53,7 +53,6 @@
 	return args.Error(0)
 }
 
-<<<<<<< HEAD
 func (m *MockClient) CreatePolicy(name, description string, statements []string, options ...baremtlsdk.Options) (*baremtlsdk.Policy, error) {
 	args := m.Called(name, description, statements)
 	return args.Get(0).(*baremtlsdk.Policy), args.Error(1)
@@ -74,7 +73,8 @@
 func (m *MockClient) DeletePolicy(id string, opts ...baremtlsdk.Options) error {
 	args := m.Called(id)
 	return args.Error(0)
-=======
+}
+
 func (m *MockClient) CreateCompartment(name, description string, options ...baremtlsdk.Options) (*baremtlsdk.Resource, error) {
 	args := m.Called(name, description)
 	return args.Get(0).(*baremtlsdk.Resource), args.Error(1)
@@ -90,5 +90,4 @@
 	args := m.Called(id, description)
 	u, _ := args.Get(0).(*baremtlsdk.Resource)
 	return u, args.Error(1)
->>>>>>> c07870db
 }