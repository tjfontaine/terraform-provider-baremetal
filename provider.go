--- conflicted
+++ resolved
@@ -105,7 +105,6 @@
 
 func resourcesMap() map[string]*schema.Resource {
 	return map[string]*schema.Resource{
-<<<<<<< HEAD
 		"baremetal_core_console_history":      core.ConsoleHistoryResource(),
 		"baremetal_core_cpe":                  core.CpeResource(),
 		"baremetal_core_dhcp_options":         core.DHCPOptionsResource(),
@@ -132,31 +131,6 @@
 		"baremetal_objectstorage_object":      objectstorage.ObjectResource(),
 		"baremetal_objectstorage_objectlist":  objectstorage.ObjectDatasource(),
 		"baremetal_objectstorage_object_data": objectstorage.ObjectDatasource(),
-=======
-		"baremetal_core_console_history":   core.ConsoleHistoryResource(),
-		"baremetal_core_cpe":               core.CpeResource(),
-		"baremetal_core_dhcp_options":      core.DHCPOptionsResource(),
-		"baremetal_core_drg_attachment":    core.DrgAttachmentResource(),
-		"baremetal_core_drg":               core.DrgResource(),
-		"baremetal_core_image":             core.ImageResource(),
-		"baremetal_core_instance":          core.InstanceResource(),
-		"baremetal_core_internet_gateway":  core.InternetGatewayResource(),
-		"baremetal_core_ipsec":             core.IPSecResource(),
-		"baremetal_core_route_table":       core.RouteTableResource(),
-		"baremetal_core_subnet":            core.SubnetResource(),
-		"baremetal_core_virtual_network":   core.VirtualNetworkResource(),
-		"baremetal_core_volume_attachment": core.VolumeAttachmentResource(),
-		"baremetal_core_volume_backup":     core.VolumeBackupResource(),
-		"baremetal_core_volume":            core.VolumeResource(),
-		"baremetal_database_db_system":     database.DBSystemResource(),
-		"baremetal_identity_api_key":       identity.APIKeyResource(),
-		"baremetal_identity_compartment":   identity.CompartmentResource(),
-		"baremetal_identity_group":         identity.GroupResource(),
-		"baremetal_identity_policy":        identity.PolicyResource(),
-		"baremetal_identity_ui_password":   identity.UIPasswordResource(),
-		"baremetal_identity_user":          identity.UserResource(),
-		"baremetal_objectstorage_bucket":   objectstorage.BucketResource(),
->>>>>>> dc18a4be
 	}
 }
 
