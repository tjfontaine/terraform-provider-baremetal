--- conflicted
+++ resolved
@@ -96,15 +96,13 @@
 https://community.oracle.com/community/cloud_computing/bare-metal
 
 ## Known serious bugs
-<<<<<<< HEAD
 See [Issues.](https://github.com/oracle/terraform-provider-baremetal/issues)
-=======
+
 There are 2 issues with the potential for unexpected data loss.
 1. [Issue #44, running apply in an enviroment where a subnet has multiple attached Security Lists can cause all of the instances in the subnet to be terminated and re-created.](https://github.com/oracle/terraform-provider-baremetal/issues/44)  
 2. [Issue #45, not currently reproducible. Running apply in an enviroment with attached block volumes can cause all of the block volumes to be temporarily detatched and reattached. This leads to block volume IO interruption.](https://github.com/oracle/terraform-provider-baremetal/issues/45)  
 
 [Other issues](https://github.com/oracle/terraform-provider-baremetal/issues)
->>>>>>> e8d30959
 
 ## About the provider
 This provider was written on behalf of Oracle by [MustWin.](http://mustwin.com/)